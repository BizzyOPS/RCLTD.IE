<<<<<<< HEAD
.nav-link.services {
    gap: 0 !important;
}
.nav-link.services .dropdown-arrow {
    margin-left: 2px !important;
    padding-left: 0 !important;
}
=======
>>>>>>> a629a5fd
/* ============================================================================
   ROBOTICS & CONTROL LTD - MAIN STYLESHEET
   
   This stylesheet contains all the core styles for the Robotics & Control Ltd
   website. It has been organized for maximum readability and maintainability.
   
   🗂️ QUICK NAVIGATION:
   ==================
   
   📋 TABLE OF CONTENTS:
   1.  CSS RESET & BASE STYLES .................... Line 30
   2.  GLOBAL TYPOGRAPHY & TEXT ................... Line 80
   3.  LAYOUT SYSTEMS & CONTAINERS ................ Line 200
   4.  HEADER & NAVIGATION COMPONENTS ............. Line 300
   5.  BUTTON & FORM SYSTEMS ...................... Line 800
   6.  CARD & CONTENT COMPONENTS .................. Line 1200
   7.  HERO SECTIONS & BANNERS .................... Line 1500
   8.  HOMEPAGE SPECIFIC STYLING .................. Line 2500
   9.  SERVICE PAGES & FEATURES ................... Line 4000
   10. ABOUT & COMPANY PAGES ...................... Line 7000
   11. TRAINING & EDUCATION SYSTEMS ............... Line 6500
   12. SAFETY TRAINING (HEXAGONAL DARK THEME) ..... Line 5800
   13. CONTACT FORMS & FOOTER ..................... Line 9000
   14. LOADING ANIMATIONS & EFFECTS ............... Line 400
   15. RESPONSIVE DESIGN & MEDIA QUERIES .......... Line 8500
   16. UTILITY CLASSES & HELPERS .................. Line 10000
   17. PRINT & ACCESSIBILITY STYLES ............... Line 7600
   
   🎯 KEY FEATURES:
   - Dark theme Safety Training page with hexagonal course cards
   - Responsive design optimized for all devices
   - Professional loading animations and transitions
   - Comprehensive form validation and accessibility
   - SEO-optimized structure and semantic markup
   
   💡 USAGE NOTES:
   - CSS variables are defined in variables.css (loaded first)
   - All measurements use consistent spacing scale
   - Components follow BEM-like naming conventions
   - Mobile-first responsive approach throughout
   
   ============================================================================ */

/* ============================================================================
   1. IMPORTS & RESET STYLES
   ============================================================================ */

/* Import hexagonal design system module */

/* CSS Reset - Normalize default browser styles */
/* Removed stray closing brace */
* {
    margin: 0;
    padding: 0;
    box-sizing: border-box; /* Include padding and border in element's total width/height */
}

/* ============================================================================
   2. GLOBAL BASE STYLES
   ============================================================================ */

/* Global scroll offset to account for fixed header */
html {
    scroll-padding-top: var(--header-height); /* Prevents content from being hidden behind fixed header when scrolling to anchors */
}

/* Base document styles */
html, body {
    background: var(--background-light); /* Use CSS variable for consistent theming */
    min-height: 100vh; /* Ensure full viewport height coverage */
    font-family: var(--font-family); /* Use CSS variable for consistent typography */
    color: var(--text-primary); /* Use CSS variable for consistent text color */
}

/* Safety training page uses dark theme */
body.safety-training-page {
    background: var(--background-dark);
    color: #ffffff;
}

/* ============================================================================
   3. LAYOUT & CONTAINER STYLES
   ============================================================================ */

/* Main content wrapper */
main {
    position: relative; /* Create stacking context */
    z-index: 1; /* Ensure main content appears above background elements */
}

/* Homepage-specific layout - hero section should be flush with header */
body.home main {
    padding-top: 0; /* Remove top padding for homepage to allow hero to touch header */
}

/* All other pages need padding to prevent content hiding behind fixed header */
body:not(.home) {
    padding-top: var(--header-height); /* Add space equal to header height */
}
/* ============================================================================
   4. SECTION BACKGROUND STYLES
   ============================================================================ */

/* 
   Section backgrounds provide visual variety and help separate content areas.
   Using CSS variables ensures consistent theming and easy maintenance.
*/

/* Light grey background sections - typically used for overview/intro content */
.services,
.services-overview,
.automation-overview,
.safety-overview,
.design-overview,
.panel-overview,
.training-overview {
    background: var(--section-light-grey); /* Subtle grey background for content separation */
    padding: var(--spacing-16) 0; /* Generous vertical padding for breathing room */
}

/* White background sections - used for main content areas */
.automation-services,
.safety-services,
.design-services,
.panel-services,
.training-content,
.store-products {
    background: var(--section-white); /* Clean white background for main content */
    padding: var(--spacing-16) 0; /* Consistent vertical spacing */
}

/* Light teal background sections - used for highlights */
.benefits-section,
.features-section {
    background: var(--section-light-teal); /* Branded teal background for emphasis */
    padding: var(--spacing-16) 0; /* Consistent vertical spacing */
}



/* Call-to-action sections - light blue background with center alignment */
.cta-section {
    background: var(--section-light-blue); /* Light blue background for CTAs */
    padding: var(--spacing-16) 0; /* Consistent vertical spacing */
    text-align: center; /* Center-align CTA content */
}

.contact-section {
    background: var(--section-light-blue);
    padding: var(--spacing-16) 0;
}

.about-section {
    background: var(--section-light-blue);
    padding: var(--spacing-16) 0;
}

.expertise-section,
.capabilities-section,
.coverage-section,
.process-section {
    background: var(--section-warm-grey);
    padding: var(--spacing-16) 0;
}

.stats-section,
.achievements-section,
.certifications-section {
    background: var(--section-cool-grey);
    padding: var(--spacing-16) 0;
}

.team-section,
.company-section,
.history-section {
    background: var(--section-accent);
    padding: var(--spacing-16) 0;
}

.newsletter-section,
.footer-cta,
.special-offers {
    background: var(--section-orange-light);
    padding: var(--spacing-16) 0;
}

/* Additional Section Styling */
.footer {
    background: var(--secondary-color);
    color: white;
    padding: var(--spacing-16) 0 var(--spacing-8);
}

/* Override for specifically styled sections - exclude homepage hero with cover images */
.page-hero,
.store-hero {
    background: linear-gradient(180deg, #000000 0%, #0a1929 25%, #1e3a5f 50%, #4a5f7f 75%, #e5e7eb 100%) !important;
}

/* Specific section backgrounds take precedence over alternation */
/* Specific section backgrounds - Background defined by individual classes above */

/* Zero specificity fallback - explicit section classes automatically override */
:where(section:nth-child(even)) {
    background: var(--section-light-grey);
}

:where(section:nth-child(odd)) {
    background: var(--section-white);
}

/* Card sections get subtle background */
.feature-card {
    background: var(--section-white);
    border: 1px solid var(--border-color);
    border-radius: var(--radius-lg);
    padding: var(--spacing-6);
    box-shadow: var(--shadow-sm);
    transition: all var(--transition-normal);
}

.feature-card:hover {
    box-shadow: var(--shadow-md);
    transform: translateY(-2px);
}

/* Note: .service-card now exclusively handled by Professional Box Container System */
.hero {
    position: relative;
    min-height: 80vh;
    display: -webkit-box;
    display: -webkit-flex;
    display: -ms-flexbox;
    display: flex;
    -webkit-box-align: center;
    -webkit-align-items: center;
    -ms-flex-align: center;
    align-items: center;
    -webkit-box-pack: start;
    -webkit-justify-content: flex-start;
    -ms-flex-pack: start;
    justify-content: flex-start;
    color: white;
    overflow: hidden;
    margin-bottom: var(--spacing-6);
    /* Homepage keeps its original background with images */
}

/* Page Hero Sections with Black to Navy to White Gradient + Hexagon Pattern */
.page-hero,
.store-hero {
    position: relative;
    min-height: 60vh;
    display: flex;
    align-items: center;
    justify-content: center;
    color: white;
    overflow: hidden;
    margin-bottom: var(--spacing-6);
    background: linear-gradient(180deg, #000000 0%, #0a1929 25%, #1e3a5f 50%, #4a5f7f 75%, #e5e7eb 100%);
    text-align: center;
    padding: var(--spacing-16) var(--spacing-4);
}

/* Adjust hero text color for better readability against gradient */
.page-hero h1,
.page-hero h2,
.page-hero p,
.store-hero h1,
.store-hero h2,
.store-hero p {
    text-shadow: 0 3px 15px rgba(0, 0, 0, 0.7), 0 1px 3px rgba(0, 0, 0, 0.9);
    position: relative;
    z-index: 3;
}

/* Sophisticated Hexagon Grid Pattern Overlay - Blends with Gradient */
.page-hero::before,
.store-hero::before {
    content: '';
    position: absolute;
    top: 0;
    left: 0;
    right: 0;
    bottom: 0;
    background-size: 86.6px 50px;
    background-image: 
        linear-gradient(30deg, rgba(103, 232, 249, 0.06) 12%, transparent 12.5%, transparent 87%, rgba(103, 232, 249, 0.06) 87.5%, rgba(103, 232, 249, 0.06)),
        linear-gradient(150deg, rgba(103, 232, 249, 0.06) 12%, transparent 12.5%, transparent 87%, rgba(103, 232, 249, 0.06) 87.5%, rgba(103, 232, 249, 0.06)),
        linear-gradient(30deg, rgba(59, 130, 246, 0.05) 12%, transparent 12.5%, transparent 87%, rgba(59, 130, 246, 0.05) 87.5%, rgba(59, 130, 246, 0.05)),
        linear-gradient(150deg, rgba(59, 130, 246, 0.05) 12%, transparent 12.5%, transparent 87%, rgba(59, 130, 246, 0.05) 87.5%, rgba(59, 130, 246, 0.05)),
        linear-gradient(60deg, rgba(148, 163, 184, 0.04) 25%, transparent 25.5%, transparent 75%, rgba(148, 163, 184, 0.04) 75%, rgba(148, 163, 184, 0.04)),
        linear-gradient(60deg, rgba(226, 232, 240, 0.03) 25%, transparent 25.5%, transparent 75%, rgba(226, 232, 240, 0.03) 75%, rgba(226, 232, 240, 0.03));
    background-position: 0 0, 0 0, 43.3px 25px, 43.3px 25px, 0 0, 43.3px 25px;
    z-index: 2;
    pointer-events: none;
    -webkit-mask-image: linear-gradient(180deg, rgba(0,0,0,0.85) 0%, rgba(0,0,0,0.65) 25%, rgba(0,0,0,0.45) 50%, rgba(0,0,0,0.2) 75%, rgba(0,0,0,0) 100%);
    mask-image: linear-gradient(180deg, rgba(0,0,0,0.85) 0%, rgba(0,0,0,0.65) 25%, rgba(0,0,0,0.45) 50%, rgba(0,0,0,0.2) 75%, rgba(0,0,0,0) 100%);
}

/* Additional subtle overlay for enhanced color blending */
.page-hero::after,
.page-hero::after,
.store-hero::after {
    content: '';
    position: absolute;
    top: 0;
    left: 0;
    right: 0;
    bottom: 0;
    background-size: 86.6px 50px;
    background-image: 
        linear-gradient(30deg, rgba(30, 58, 95, 0.04) 12%, transparent 12.5%, transparent 87%, rgba(30, 58, 95, 0.04) 87.5%, rgba(30, 58, 95, 0.04)),
        linear-gradient(150deg, rgba(30, 58, 95, 0.04) 12%, transparent 12.5%, transparent 87%, rgba(30, 58, 95, 0.04) 87.5%, rgba(30, 58, 95, 0.04)),
        linear-gradient(60deg, rgba(74, 95, 127, 0.03) 25%, transparent 25.5%, transparent 75%, rgba(74, 95, 127, 0.03) 75%, rgba(74, 95, 127, 0.03));
    background-position: 21.65px 12.5px, 21.65px 12.5px, 21.65px 12.5px;
    z-index: 2;
    pointer-events: none;
    opacity: 0.1;
    -webkit-mask-image: linear-gradient(180deg, rgba(0,0,0,0) 0%, rgba(0,0,0,0.3) 30%, rgba(0,0,0,0.5) 60%, rgba(0,0,0,0.2) 85%, rgba(0,0,0,0) 100%);
    mask-image: linear-gradient(180deg, rgba(0,0,0,0) 0%, rgba(0,0,0,0.3) 30%, rgba(0,0,0,0.5) 60%, rgba(0,0,0,0.2) 85%, rgba(0,0,0,0) 100%);
}
/* Ensure hero content is above the pattern */
.page-hero > *,
.store-hero > *,
.page-hero .container,
.store-hero .container {
    position: relative;
    z-index: 10;
}

/* Hero background image styling */
.hero-background-image {
    position: absolute;
    top: 0;
    left: 0;
    width: 100%;
    height: 100%;
    z-index: 1;
}

.hero-image {
    width: 100%;
    height: 100%;
    object-fit: cover;
    object-position: center;
    opacity: 0.3;
}

.store-hero .container {
    position: relative;
    z-index: 2;
}

/* Tablet hero adjustments */
@media (max-width: 1024px) and (min-width: 769px) {
    .hero,
    .page-hero,
    .store-hero {
        min-height: 60vh;
        padding: var(--spacing-12) 0;
    }
}

/* Mobile hero adjustments */
@media (max-width: 768px) {
    .hero,
    .page-hero,
    .store-hero {
        min-height: calc(100vh - var(--header-height));
        padding: var(--spacing-4) 0;
    }
    .hero-container {
        min-height: calc(100vh - var(--header-height));
        padding: var(--spacing-4) 1rem;
    }
    .hero-cover-image {
        background-size: cover !important;
        background-position: center center !important;
        background-attachment: scroll !important;
        width: 100% !important;
        height: 100% !important;
        min-height: calc(100vh - var(--header-height)) !important;
    }
    .hero-cover-image::before,
    .hero-cover-image::after {
        background-size: cover !important;
        background-position: center center !important;
        background-attachment: scroll !important;
    }
    .hero-carousel {
        max-width: 350px;
        height: 280px;
    }
    .embla__prev,
    .embla__next {
        width: 36px;
        height: 36px;
        opacity: 0.9;
    }
    .embla__prev {
        left: var(--spacing-2);
    }
    .embla__next {
        right: var(--spacing-2);
    }
    .embla__dots {
        bottom: var(--spacing-2);
        gap: var(--spacing-2);
    }
    .embla__dot {
        width: 10px;
        height: 10px;
    }
}
.hero-cover-image {
    background: none !important;
    width: 100%;
    height: 100%;
    position: relative;
    overflow: hidden;
}

@media (max-width: 768px) {
    .hero-cover-image::before {
        background-attachment: scroll !important;
        background-size: cover !important;
    }
}

/* Single pseudo-element system for clean hero image cycling */
.hero-cover-image::before {
    content: '';
    position: absolute;
    top: 0;
    left: 0;
    width: 100%;
    height: 100%;
    background-size: cover;
    background-position: center center;
    background-repeat: no-repeat;
    -webkit-animation: heroImageCycleClean 40s infinite;
    -moz-animation: heroImageCycleClean 40s infinite;
    -ms-animation: heroImageCycleClean 40s infinite;
    animation: heroImageCycleClean 40s infinite;
    z-index: 1;
}

/* Remove the secondary pseudo-element */
.hero-cover-image::after {
    display: none;
}
/* Legacy keyframes removed to prevent duplication conflicts */

@keyframes heroImageCycleClean {
    0%, 12.5% { 
        background-image: url('../images/hero-automation-carousel-homepage.jpg'); 
    }
    12.5%, 25% { 
        background-image: url('../images/hero-electrical-panel-carousel-homepage.jpg'); 
    }
    25%, 37.5% { 
        background-image: url('../images/hero-safety-carousel-homepage.jpg'); 
    }
    37.5%, 50% { 
        background-image: url('../images/hero-panel-building-carousel-homepage.jpg'); 
    }
    50%, 62.5% { 
        background-image: url('../images/hero-industrial-carousel-homepage.jpg'); 
    }
    62.5%, 75% { 
        background-image: url('../images/hero-control-panel-carousel.jpg'); 
    }
    75%, 87.5% { 
        background-image: url('../images/hero-electrical-cabinet-carousel.jpg'); 
    }
    87.5%, 100% { 
        background-image: url('../images/hero-technicians-working-carousel.jpg'); 
    }
}

/* All secondary animations removed - using single clean cycle */
@-webkit-keyframes heroImageCycleSecondary-DISABLED {
    0%, 19% { 
        opacity: 0; 
    }
    20%, 38% { 
        background-image: url('../images/hero-robotics-assembly.png'); 
        opacity: 1; 
    }
    39%, 40% { 
        opacity: 0; 
    }
    41%, 58% { 
        background-image: url('../images/hero-white-robot.png'); 
        opacity: 1; 
    }
    59%, 60% { 
        opacity: 0; 
    }
    61%, 78% { 
        background-image: url('../images/hero-electrical-control.png'); 
        opacity: 1; 
    }
    79%, 80% { 
        opacity: 0; 
    }
    81%, 98% { 
        background-image: url('../images/hero-orange-robot.png'); 
        opacity: 1; 
    }
    99%, 100% { 
        background-image: url('../images/hero-company-logo.png'); 
        opacity: 1; 
    }
}

@-moz-keyframes heroImageCycleSecondary-DISABLED {
    0%, 19% { 
        opacity: 0; 
    }
    20%, 38% { 
        background-image: url('../images/hero-robotics-assembly.png'); 
        opacity: 1; 
    }
    39%, 40% { 
        opacity: 0; 
    }
    41%, 58% { 
        background-image: url('../images/hero-white-robot.png'); 
        opacity: 1; 
    }
    59%, 60% { 
        opacity: 0; 
    }
    61%, 78% { 
        background-image: url('../images/hero-electrical-control.png'); 
        opacity: 1; 
    }
    79%, 80% { 
        opacity: 0; 
    }
    81%, 98% { 
        background-image: url('../images/hero-orange-robot.png'); 
        opacity: 1; 
    }
    99%, 100% { 
        background-image: url('../images/hero-company-logo.png'); 
        opacity: 1; 
    }
}

/* Removed @-ms-keyframes heroImageCycleSecondary-DISABLED for compatibility */

@keyframes heroImageCycleSecondary-DISABLED {
    0%, 19% { 
        opacity: 0; 
    }
    20%, 38% { 
        background-image: url('../images/hero-robotics-assembly.png'); 
        opacity: 1; 
    }
    39%, 40% { 
        opacity: 0; 
    }
    41%, 58% { 
        background-image: url('../images/hero-white-robot.png'); 
        opacity: 1; 
    }
    59%, 60% { 
        opacity: 0; 
    }
    61%, 78% { 
        background-image: url('../images/hero-electrical-control.png'); 
        opacity: 1; 
    }
    79%, 80% { 
        opacity: 0; 
    }
    81%, 98% { 
        background-image: url('../images/hero-orange-robot.png'); 
        opacity: 1; 
    }
    99%, 100% { 
        background-image: url('../images/hero-company-logo.png'); 
        opacity: 1; 
    }
}

/* Removed secondary keyframes - using single element system */

/* Unused legacy keyframes removed for cleaner CSS */
/* Content overlay for hero section */
.hero-cover-image .hero-overlay {
    position: absolute;
    top: 0;
    left: 0;
    right: 0;
    bottom: 0;
    background: rgba(0, 0, 0, 0.15);
    z-index: 10;
    pointer-events: none;
}

.hero-cover-image .hero-gradient {
    position: absolute;
    bottom: 0;
    left: 0;
    width: 100%;
    height: 150px;
    background: linear-gradient(to bottom, transparent 0%, rgba(248, 250, 252, 0.8) 70%, #f8fafc 100%);
    z-index: 11;
    pointer-events: none;
}
.hero-container {
    max-width: 1200px;
    margin: 0 auto;
    padding: 0 2rem;
    z-index: 100;
    position: relative;
    min-height: calc(100vh - var(--header-height));
    display: flex;
    align-items: center;
    justify-content: flex-start;
}
.hero-content-left {
    max-width: 600px;
    text-align: left;
}
.hero-main-title {
    font-size: 3.5rem;
    font-weight: 700;
    line-height: 1.1;
    margin-bottom: 1.5rem;
    color: white;
    text-shadow: 2px 2px 8px rgba(0, 0, 0, 0.8), 0 0 16px rgba(0, 0, 0, 0.6);
    background: rgba(0, 0, 0, 0.4);
    padding: 1rem;
    border-radius: 0.5rem;
    position: relative;
    z-index: 101;
    -webkit-backdrop-filter: blur(8px);
    -webkit-backdrop-filter: blur(8px);
    backdrop-filter: blur(8px);
}
.title-accent {
    color: #008080;
    text-shadow: 2px 2px 8px rgba(0, 0, 0, 0.8), 0 0 16px rgba(0, 0, 0, 0.6);
}
.hero-main-subtitle {
    font-size: 1.25rem;
    line-height: 1.6;
    margin-bottom: 2.5rem;
    color: white;
    text-shadow: 1px 1px 6px rgba(0, 0, 0, 0.8), 0 0 12px rgba(0, 0, 0, 0.6);
    background: rgba(0, 0, 0, 0.3);
    padding: 1rem;
    border-radius: 0.5rem;
    max-width: 700px;
}
.hero-main-cta {
    margin-top: 2rem;
}
.btn-hero {
    display: inline-block;
    background: #ef4444;
    background: var(--hero-cta-color);
    color: white;
    padding: 1rem 2.5rem;
    font-size: 1.1rem;
    font-weight: 600;
    text-decoration: none;
    border-radius: 0.5rem;
    transition: all 0.3s ease;
    border: none;
    cursor: pointer;
    text-transform: uppercase;
    letter-spacing: 0.5px;
}
.btn-hero:hover {
    background: #dc2626;
    -webkit-transform: translateY(-2px);
    -moz-transform: translateY(-2px);
    -ms-transform: translateY(-2px);
    transform: translateY(-2px);
    box-shadow: 0 10px 25px rgba(239, 68, 68, 0.3);
}
/* Hero Section Responsive Design */
@media (max-width: 768px) {
    .hero {
        min-height: calc(100vh - var(--header-height));
    }
    .hero-main-title {
        font-size: 2.5rem;
        padding: 0.8rem;
        margin-bottom: 1rem;
        -webkit-backdrop-filter: blur(4px);
        backdrop-filter: blur(4px);
    }
    .hero-main-subtitle {
        font-size: 1.1rem;
        padding: 0.8rem;
        margin-bottom: 2rem;
        -webkit-backdrop-filter: blur(4px);
        backdrop-filter: blur(4px);
    }
    .hero-container {
        padding: var(--spacing-4) 1rem;
        align-items: center;
        justify-content: center;
    }
    .hero-content-left {
        max-width: 100%;
        text-align: center;
    }
    .hero-cover-image::after {
        height: 100px;
    }
    /* Mobile carousel navigation */
    .hero-carousel-bg .embla__prev,
    .hero-carousel-bg .embla__next {
        width: 50px;
        height: 50px;
    }
    .hero-carousel-bg .embla__prev {
        left: 1rem;
    }
    .hero-carousel-bg .embla__next {
        right: 1rem;
    }
    .hero-carousel-bg .embla__dots {
        bottom: 2rem;
        padding: var(--spacing-2);
    }
}
@media (max-width: 480px) {
    .hero {
        min-height: calc(100vh - var(--header-height));
    }
    .hero-container {
        min-height: calc(100vh - var(--header-height));
        padding: var(--spacing-2) 1rem;
    }
    .hero-main-title {
        font-size: 2rem;
        line-height: 1.2;
        padding: 0.8rem;
    }
    .hero-main-subtitle {
        font-size: 1rem;
        line-height: 1.5;
        padding: 0.8rem;
    }
    .btn-hero {
        padding: 0.8rem 2rem;
        font-size: 1rem;
    }
    .hero-cover-image .hero-gradient {
        height: 80px;
    }
    .hero-carousel {
        max-width: 300px;
        height: 240px;
    }
    .embla__prev,
    .embla__next {
        width: 32px;
        height: 32px;
    }
}
/* Header Responsive Design */
@media (max-width: 768px) {
    .header {
        padding: 0.25rem 0;
        -webkit-backdrop-filter: blur(10px);
        backdrop-filter: blur(10px);
    }
    .nav-contact {
        display: none !important;
    }
    .nav-phone {
        display: none !important;
    }
    .nav-toggle {
        width: 44px;
        height: 44px;
        border-radius: var(--radius-sm);
        transition: background-color 0.2s ease;
        justify-content: center;
        align-items: center;
    }
    .nav-toggle:hover {
        background-color: rgba(8, 145, 178, 0.1);
    }
    .nav-logo {
        height: 45px; /* Consistent with mobile breakpoint */
        max-width: 50vw; /* Prevent overflow */
        width: auto;
    }
}

@media (max-width: 480px) {
    /* Small mobile header compensation - removed, handled by global solution */
}
/* High DPI / Retina Display Support */
@media (-webkit-min-device-pixel-ratio: 2), (min-resolution: 192dpi) {
    .hero-cover-image,
    .hero-cover-image::before,
    .hero-cover-image::after {
        background-size: cover !important;
        background-position: center center !important;
        width: 100% !important;
        height: 100% !important;
        image-rendering: -webkit-optimize-contrast;
        image-rendering: optimize-contrast;
    }
    .hero-image-item {
        image-rendering: -webkit-optimize-contrast;
        image-rendering: optimize-contrast;
    }
}
/* Landscape orientation adjustments */
@media (max-height: 500px) and (orientation: landscape) {
    .hero {
        min-height: calc(100vh - var(--header-height));
    }
    .hero-container {
        padding: var(--spacing-2) 2rem;
        align-items: center;
    }
    .hero-main-title {
        font-size: 2rem;
        padding: 0.5rem;
        margin-bottom: 0.5rem;
    }
    .hero-main-subtitle {
        font-size: 0.9rem;
        padding: 0.5rem;
        margin-bottom: 1rem;
    }
    .hero-stats {
        margin: 1rem 0;
    }
}
/* Services Divisions Section */
.services-divisions {
    padding: 4rem 0;
    background: #f8fafc;
}
.divisions-title {
    font-size: 2.5rem;
    font-weight: 600;
    text-align: center;
    margin-bottom: 3rem;
    color: #111827;
    color: var(--text-primary);
}
.divisions-grid {
    /* IE11 Flexbox fallback */
    display: -ms-flexbox;
    display: -webkit-flex;
    display: flex;
    -ms-flex-wrap: wrap;
    -webkit-flex-wrap: wrap;
    flex-wrap: wrap;
    -ms-flex-pack: center;
    -webkit-justify-content: center;
    justify-content: center;
    /* Modern Grid for browsers that support it */
    display: grid;
    grid-template-columns: repeat(auto-fit, minmax(280px, 1fr));
    gap: 2rem;
    max-width: 1200px;
    margin: 0 auto;
}
/* IE11 Flexbox spacing - using margin since gap isn't supported */
@media screen and (-ms-high-contrast: active), (-ms-high-contrast: none) {
    .divisions-grid {
        margin: -1rem; /* Negative margin to compensate for card margins */
    }
    .division-card {
        -ms-flex: 0 0 calc(33.333% - 2rem);
        -webkit-flex: 0 0 calc(33.333% - 2rem);
        flex: 0 0 calc(33.333% - 2rem);
        margin: 1rem;
        min-width: 280px;
    }
}
/* Responsive adjustments for IE11 flexbox */
@media screen and (-ms-high-contrast: active) and (max-width: 1024px), 
       (-ms-high-contrast: none) and (max-width: 1024px) {
    .division-card {
        -ms-flex: 0 0 calc(50% - 2rem);
        -webkit-flex: 0 0 calc(50% - 2rem);
        flex: 0 0 calc(50% - 2rem);
    }
}
@media screen and (-ms-high-contrast: active) and (max-width: 768px), 
       (-ms-high-contrast: none) and (max-width: 768px) {
    .division-card {
        -ms-flex: 0 0 calc(100% - 2rem);
        -webkit-flex: 0 0 calc(100% - 2rem);
        flex: 0 0 calc(100% - 2rem);
    }
}
.division-card {
    background: transparent;
    padding: 2.5rem 2rem;
    border-radius: 0.75rem;
    text-decoration: none;
    color: inherit;
    -webkit-transition: all 0.3s ease;
    -moz-transition: all 0.3s ease;
    -ms-transition: all 0.3s ease;
    transition: all 0.3s ease;
    border: 1px solid #e5e7eb;
    display: block;
    position: relative;
    overflow: hidden;
}
.division-card:hover {
    -webkit-transform: translateY(-8px);
    -moz-transform: translateY(-8px);
    -ms-transform: translateY(-8px);
    transform: translateY(-8px);
    box-shadow: 0 20px 40px rgba(0, 0, 0, 0.1);
    border-color: #0891b2;
    border-color: var(--primary-color);
}
.division-card::before {
    content: '';
    position: absolute;
    top: 0;
    left: 0;
    width: 100%;
    height: 4px;
    background: #0891b2;
    background: var(--primary-color);
    -webkit-transform: scaleX(0);
    -moz-transform: scaleX(0);
    -ms-transform: scaleX(0);
    transform: scaleX(0);
    -webkit-transition: transform 0.3s ease;
    -moz-transition: transform 0.3s ease;
    -ms-transition: transform 0.3s ease;
    transition: transform 0.3s ease;
}
.division-card:hover::before {
    -webkit-transform: scaleX(1);
    -moz-transform: scaleX(1);
    -ms-transform: scaleX(1);
    transform: scaleX(1);
}
.division-icon {
    width: 3rem;
    height: 3rem;
    margin-bottom: 1.5rem;
    color: #0891b2;
    color: var(--primary-color);
}
.division-icon svg {
    width: 100%;
    height: 100%;
    stroke-width: 1.5;
}
.division-title {
    font-size: 1.5rem;
    font-weight: 600;
    margin-bottom: 1rem;
    color: #111827;
    color: var(--text-primary);
}
.division-description {
    font-size: 1rem;
    line-height: 1.6;
    color: #6b7280;
    color: var(--text-secondary);
}
/* Responsive Design */
@media (max-width: 768px) {
    .hero-main-title {
        font-size: 2.5rem;
    }
    .hero-main-subtitle {
        font-size: 1.1rem;
    }
    .divisions-title {
        font-size: 2rem;
    }
    .divisions-grid {
        grid-template-columns: 1fr;
        gap: 1.5rem;
    }
    .division-card {
        padding: 2rem 1.5rem;
    }
}
/* Additional CSS optimizations for better cross-browser support */
* {
    -webkit-box-sizing: border-box;
    -moz-box-sizing: border-box;
    box-sizing: border-box;
}
/* Improved text rendering across devices */
body {
    -webkit-font-smoothing: antialiased;
    -moz-osx-font-smoothing: grayscale;
    text-rendering: optimizeLegibility;
}
/* Animated Background Keyframes */
@keyframes gradientMove {
    0% { background-position: 0% 50%; }
    50% { background-position: 100% 50%; }
    100% { background-position: 0% 50%; }
}
@-webkit-keyframes float {
    0%, 100% { -webkit-transform: translateY(0px) rotate(0deg); transform: translateY(0px) rotate(0deg); }
    33% { -webkit-transform: translateY(-20px) rotate(120deg); transform: translateY(-20px) rotate(120deg); }
    66% { -webkit-transform: translateY(10px) rotate(240deg); transform: translateY(10px) rotate(240deg); }
}
@-moz-keyframes float {
    0%, 100% { -moz-transform: translateY(0px) rotate(0deg); transform: translateY(0px) rotate(0deg); }
    33% { -moz-transform: translateY(-20px) rotate(120deg); transform: translateY(-20px) rotate(120deg); }
    66% { -moz-transform: translateY(10px) rotate(240deg); transform: translateY(10px) rotate(240deg); }
}
/* Removed unsupported @-ms-keyframes float block */
@keyframes float {
    0%, 100% { -webkit-transform: translateY(0px) rotate(0deg); -moz-transform: translateY(0px) rotate(0deg); -ms-transform: translateY(0px) rotate(0deg); transform: translateY(0px) rotate(0deg); }
    33% { -webkit-transform: translateY(-20px) rotate(120deg); -moz-transform: translateY(-20px) rotate(120deg); -ms-transform: translateY(-20px) rotate(120deg); transform: translateY(-20px) rotate(120deg); }
    66% { -webkit-transform: translateY(10px) rotate(240deg); -moz-transform: translateY(10px) rotate(240deg); -ms-transform: translateY(10px) rotate(240deg); transform: translateY(10px) rotate(240deg); }
}
@keyframes floatReverse {
    0%, 100% { transform: translateY(0px) rotate(0deg); }
    33% { transform: translateY(10px) rotate(-120deg); }
    66% { transform: translateY(-15px) rotate(-240deg); }
}
@-webkit-keyframes pulse {
    0%, 100% { opacity: 0.4; -webkit-transform: scale(1); transform: scale(1); }
    50% { opacity: 0.8; -webkit-transform: scale(1.05); transform: scale(1.05); }
}
@-moz-keyframes pulse {
    0%, 100% { opacity: 0.4; -moz-transform: scale(1); transform: scale(1); }
    50% { opacity: 0.8; -moz-transform: scale(1.05); transform: scale(1.05); }
}
/* Removed unsupported @-ms-keyframes pulse block */
@keyframes pulse {
    0%, 100% { opacity: 0.4; -webkit-transform: scale(1); -moz-transform: scale(1); -ms-transform: scale(1); transform: scale(1); }
    50% { opacity: 0.8; -webkit-transform: scale(1.05); -moz-transform: scale(1.05); -ms-transform: scale(1.05); transform: scale(1.05); }
}
@keyframes wave {
    0% { transform: translateX(-100%) translateY(0px) rotate(0deg); }
    50% { transform: translateX(100vw) translateY(-20px) rotate(180deg); }
    100% { transform: translateX(-100%) translateY(0px) rotate(360deg); }
}
@keyframes sparkle {
    0%, 100% { opacity: 0; transform: scale(0); }
    50% { opacity: 1; transform: scale(1); }
}
@keyframes drift {
    0% { transform: translateX(0) translateY(0) rotate(0deg); }
    25% { transform: translateX(100px) translateY(-50px) rotate(90deg); }
    50% { transform: translateX(200px) translateY(0px) rotate(180deg); }
    75% { transform: translateX(100px) translateY(50px) rotate(270deg); }
    100% { transform: translateX(0) translateY(0) rotate(360deg); }
}
@keyframes shimmer {
    0% { opacity: 0.1; transform: translateX(-100%); }
    50% { opacity: 0.3; }
    100% { opacity: 0.1; transform: translateX(100%); }
}
@keyframes electric-pulse {
    0%, 100% { 
        opacity: 0.4; 
        filter: brightness(1); 
    }
    25% { 
        opacity: 0.6; 
        filter: brightness(1.2); 
    }
    50% { 
        opacity: 0.3; 
        filter: brightness(0.8); 
    }
    75% { 
        opacity: 0.7; 
        filter: brightness(1.4); 
    }
}
@keyframes automation-pulse {
    0%, 100% { 
        opacity: 0.3; 
        filter: brightness(1) hue-rotate(0deg); 
    }
    25% { 
        opacity: 0.35; 
        filter: brightness(1.1) hue-rotate(5deg); 
    }
    50% { 
        opacity: 0.42; 
        filter: brightness(1.25) hue-rotate(10deg); 
    }
    75% { 
        opacity: 0.38; 
        filter: brightness(1.15) hue-rotate(5deg); 
    }
}
/* Removed gear animation styles */
/* Reduced Motion Support */
@media (prefers-reduced-motion: reduce) {
    /* Disable all animations and transitions for users who prefer reduced motion */
    *, *::before, *::after {
        animation-duration: 0.01ms !important;
        animation-iteration-count: 1 !important;
        transition-duration: 0.01ms !important;
        scroll-behavior: auto !important;
    }
    /* Specifically disable problematic animations */
    .hero {
        animation: none !important;
    }
    .hero::before,
    .hero::after {
        animation: none !important;
        opacity: 0 !important;
    }
    /* Disable floating and rotating elements */
    .service-card,
    .team-member-card,
    .feature-card {
        transform: none !important;
    }
    /* Disable hover animations on reduced motion */
    .btn-primary:hover,
    .btn-secondary:hover {
        transform: none !important;
    }
    .service-card:hover {
        transform: none !important;
    }
    /* Ensure smooth scrolling is disabled */
    html {
        scroll-behavior: auto !important;
    }
    /* Pause any CSS-driven video animations */
    video {
        animation: none !important;
        transition: none !important;
    }
}
html {
    -webkit-scroll-behavior: smooth;
    -moz-scroll-behavior: smooth;
    -ms-scroll-behavior: smooth;
    scroll-behavior: smooth;
}
body {
    font-family: 'Inter', -apple-system, BlinkMacSystemFont, 'Segoe UI', sans-serif;
    font-family: var(--font-family);
    font-size: 1rem;
    font-size: var(--font-size-base);
    line-height: 1.6;
    color: #111827;
    color: var(--text-primary);
    background: transparent;
    min-height: 100vh;
    -webkit-font-smoothing: antialiased;
    -moz-osx-font-smoothing: grayscale;
}
/* Container */
.container {
    max-width: 1200px;
    margin: 0 auto;
    padding: 0 var(--spacing-4);
}
/* Universal Section Spacing - Reduced for compact layout */
section {
    padding: var(--spacing-8) 0;
    margin-bottom: var(--spacing-4);
}

section + section {
    margin-top: var(--spacing-2);
}

/* Specific section spacing */
.services-section,
.industries-section,
.cta-section,
.about-section,
.contact-section,
.partners-section,
.overview-section,
.automation-services,
.services,
.about,
.partners {
    padding: var(--spacing-8) 0;
    margin: var(--spacing-6) 0;
}

/* Content block spacing */
.section-header {
    margin-bottom: var(--spacing-12);
}

.service-grid,
.features-grid,
.team-grid,
.about-grid,
.automation-grid,
.contact-grid {
    margin: var(--spacing-8) 0;
}

.service-cards,
.certification-grid,
.contact-methods,
.automation-features,
.safety-features,
.design-features {
    margin: var(--spacing-8) 0;
}

/* Additional content spacing */
.hero-stats,
.company-stats,
.feature-list,
.benefit-list {
    margin: var(--spacing-8) 0;
}

.card,
.feature-card,
/* Removed duplicate service-card spacing - handled by Professional Box Container System */

/* Footer gets special spacing */
.footer {
    margin-top: var(--spacing-16);
    padding-top: var(--spacing-16);
}
/* Tablet specific responsive styles */
@media (max-width: 1024px) and (min-width: 769px) {
    .container {
        padding: 0 var(--spacing-6);
        max-width: 90%;
    }
    
    .page-title {
        font-size: var(--font-size-4xl) !important;
        line-height: 1.2;
    }
    
    .page-subtitle {
        font-size: var(--font-size-xl) !important;
        line-height: 1.4;
    }
    
    .section-title {
        font-size: var(--font-size-3xl) !important;
    }
    
    .nav-logo {
        height: 90px; /* Maintain proportion for medium tablets */
        width: auto;
        max-width: 45vw;
    }
    
    .nav-phone {
        font-size: var(--font-size-sm);
    }
    
    .btn-primary {
        padding: var(--spacing-3) var(--spacing-5);
        font-size: var(--font-size-base);
    }
}

/* Mobile responsive styles */
@media (max-width: 768px) {
    .container {
        padding: 0 var(--spacing-4);
    }
    
    .page-title {
        font-size: var(--font-size-2xl) !important;
    }
    
    .page-subtitle {
        font-size: var(--font-size-base) !important;
    }
    
    .section-title {
        font-size: var(--font-size-xl) !important;
    }
}

@media (min-width: 768px) {
    .container {
        padding: 0 var(--spacing-6);
    }
}

@media (min-width: 1024px) {
    .container {
        padding: 0 var(--spacing-8);
    }
    
    .page-title {
        font-size: var(--font-size-4xl);
    }
    
    .page-subtitle {
        font-size: var(--font-size-xl);
    }
    
    .section-title {
        font-size: var(--font-size-3xl);
    }
}
/* Buttons */
.btn-primary {
    display: -webkit-inline-box;
    display: -webkit-inline-flex;
    display: -ms-inline-flexbox;
    display: inline-flex;
    -webkit-box-align: center;
    -webkit-align-items: center;
    -ms-flex-align: center;
    align-items: center;
    -webkit-box-pack: center;
    -webkit-justify-content: center;
    -ms-flex-pack: center;
    justify-content: center;
    padding: var(--spacing-3) var(--spacing-6);
    background-color: var(--brand-orange);
    color: white !important;
    text-decoration: none;
    border-radius: var(--radius-md);
    font-weight: 500;
    font-size: var(--font-size-sm);
    transition: all var(--transition-fast);
    border: none;
    cursor: pointer;
}
.btn-primary:hover {
    background-color: #e55a2b;
    color: white !important;
    -webkit-transform: translateY(-1px);
    -moz-transform: translateY(-1px);
    -ms-transform: translateY(-1px);
    transform: translateY(-1px);
    box-shadow: 0 4px 6px -1px rgba(0, 0, 0, 0.1), 0 2px 4px -2px rgba(0, 0, 0, 0.1);
    box-shadow: var(--shadow-md);
}
.btn-compact {
    padding: 0.5rem 1rem;
    font-size: 0.9rem;
    white-space: nowrap;
    min-width: auto;
    color: white !important;
}
.btn-secondary {
    display: -webkit-inline-box;
    display: -webkit-inline-flex;
    display: -ms-inline-flexbox;
    display: inline-flex;
    -webkit-box-align: center;
    -webkit-align-items: center;
    -ms-flex-align: center;
    align-items: center;
    -webkit-box-pack: center;
    -webkit-justify-content: center;
    -ms-flex-pack: center;
    justify-content: center;
    padding: 0.75rem 1.5rem;
    padding: var(--spacing-3) var(--spacing-6);
    background-color: transparent;
    color: #111827;
    color: var(--text-primary);
    text-decoration: none;
    border: 2px solid #e5e7eb;
    border: 2px solid var(--border-color);
    border-radius: 0.5rem;
    border-radius: var(--radius-md);
    font-weight: 500;
    font-size: 0.875rem;
    font-size: var(--font-size-sm);
    -webkit-transition: all 150ms ease-in-out;
    -moz-transition: all 150ms ease-in-out;
    -ms-transition: all 150ms ease-in-out;
    transition: all 150ms ease-in-out;
    -webkit-transition: all var(--transition-fast);
    -moz-transition: all var(--transition-fast);
    -ms-transition: all var(--transition-fast);
    transition: all var(--transition-fast);
}
.btn-secondary:hover {
    border-color: #0891b2;
    border-color: var(--primary-color);
    color: #0891b2;
    color: var(--primary-color);
    transform: translateY(-1px);
}
/* Hero specific button styles for contrast on navy background */
.hero .btn-secondary {
    color: #ffffff;
    border-color: rgba(255, 255, 255, 0.5);
}
.hero .btn-secondary:hover {
    color: #0891b2;
    color: var(--primary-color);
    border-color: #ffffff;
    background-color: #ffffff;
}
.btn-large {
    padding: 1rem 2rem;
    padding: var(--spacing-4) var(--spacing-8);
    font-size: 1rem;
    font-size: var(--font-size-base);
}
/* ============================================================================
   4. HEADER & NAVIGATION COMPONENTS
   ============================================================================ */

/*
  Professional Site Header & Navigation System
  
  🏗️ STRUCTURE:
  - Fixed header with glassmorphism effect
  - Responsive navigation with mobile hamburger menu
  - Company logo and contact information
  - Smooth scroll effects and transitions
  
  📱 RESPONSIVE FEATURES:
  - Collapsible mobile navigation
  - Touch-friendly button sizes
  - Optimized for both desktop and mobile
*/

/* Header & Navigation */

.header {
    position: fixed;
    top: 0;
    left: 0;
    right: 0;
    z-index: 1000;
    transition: background-color 0.3s ease, border-color 0.3s ease, box-shadow 0.3s ease, transform 0.3s cubic-bezier(0.4, 0, 0.2, 1);
    transform: translateY(0);
    background: #fff !important; /* White header */
    -webkit-backdrop-filter: blur(10px);
    backdrop-filter: blur(10px);
    border-bottom: 3px solid #16a34a; /* Green outline */
    box-shadow: 0 2px 10px rgba(0, 0, 0, 0.1);
}

/* Header hide/show states for scroll behavior */
.header.header-hidden {
    transform: translateY(-100%);
}

.header.header-visible {
    transform: translateY(0);
}

/* Store hero section styling - no additional padding needed with global main padding */
/* Header with white background */
.header.on-dark {
    background: #fff !important;
    border-bottom: 3px solid #16a34a !important;
    box-shadow: 0 2px 10px rgba(0, 0, 0, 0.1) !important;
}
/* Header on light background - solid white */
.header.on-light {
    background: #fff !important;
    border-bottom: 3px solid #16a34a !important;
    box-shadow: 0 2px 10px rgba(0, 0, 0, 0.1) !important;
}
.nav {
    padding: 0.5rem 0;
    padding: var(--spacing-2) 0;
}
.nav-container {
    max-width: 1200px;
    margin: 0 auto;
    padding: 0 1rem;
    padding: 0 var(--spacing-4);
    display: flex;
    align-items: center;
    justify-content: space-between;
    min-height: 80px; /* Ensure consistent header height */
    position: relative; /* For proper positioning context */
    width: 100%;
}

/* Mobile nav container adjustments */
@media (max-width: 1024px) {
    .nav-container {
        padding: 0 var(--spacing-3);
    }
    
    /* Ensure nav-contact is hidden on mobile to make room for hamburger */
    .nav-contact {
        display: none !important;
    }
}

/* Very small mobile devices */
@media (max-width: 480px) {
    .nav-container {
        padding: 0 var(--spacing-2);
    }
    
    .nav-toggle {
        width: 44px;
        height: 44px;
    }
}
.nav-brand {
    display: flex;
    align-items: center;
    gap: 0.75rem;
    gap: var(--spacing-3);
    font-weight: 700;
    font-size: 1.25rem;
    font-size: var(--font-size-xl);
    color: #ffffff;
    text-decoration: none;
    transition: color 0.3s ease;
}
/* Ensure brand colors follow header theme */
.header.on-dark .nav-brand {
    color: #111827;
    color: var(--text-primary);
}
.header.on-light .nav-brand {
    color: #111827;
    color: var(--text-primary);
}
.nav-logo {
    height: 100px; /* Tablet size: 768-1023px */
    width: auto;
}
/* .nav-brand-text: Default text styling inherited from .nav-brand */
.nav-brand-link {
    display: flex;
    align-items: center;
    gap: 0.75rem;
    gap: var(--spacing-3);
    text-decoration: none;
    color: inherit;
    transition: opacity 150ms ease-in-out;
    transition: opacity var(--transition-fast);
}
.nav-brand-link:hover {
    opacity: 0.8;
}
/* Responsive logo sizing - improved scalability */
.nav-logo {
    height: 100px; /* Base tablet size: 768-1023px */
    width: auto;
    max-width: none; /* Allow natural width scaling */
    object-fit: contain; /* Maintain aspect ratio */
    transition: all 0.3s ease; /* Smooth scaling transitions */
}

/* Large desktop responsive logo sizing */
@media (min-width: 1200px) {
    .nav-logo {
        height: 130px; /* Large desktop size - balanced for visibility without overlap */
    }
}

/* Desktop responsive logo sizing */
@media (min-width: 1024px) and (max-width: 1199px) {
    .nav-logo {
        height: 120px; /* Standard desktop size - balanced for visibility without overlap */
    }
}

/* Tablet responsive logo sizing */
@media (min-width: 768px) and (max-width: 1023px) {
    .nav-logo {
        height: 110px; /* Tablet size - balanced for visibility without overlap */
    }
}

/* Mobile responsive logo sizing - prevent squashing */
@media (max-width: 767px) {
    .nav-logo {
        height: 80px; /* Smaller mobile size - balanced for visibility without overlap */
        max-width: 60vw; /* Prevent logo from taking too much width */
        min-height: 60px; /* Maintain minimum readable size */
    }
}

/* Small mobile responsive logo sizing */
@media (max-width: 480px) {
    .nav-logo {
        height: 70px; /* Very small mobile - balanced for visibility without overlap */
        max-width: 55vw; /* Ensure menu has space */
        min-height: 55px; /* Maintain legibility */
    }
}

/* Extra small mobile devices */
@media (max-width: 360px) {
    .nav-logo {
        height: 60px;
        max-width: 50vw;
        min-height: 50px;
    }
}
/* Removed redundant 480px media query - mobile sizing now handled by 767px breakpoint */
.nav-menu {
    display: flex;
    align-items: center;
    justify-content: center;
    list-style: none;
    gap: 2.5rem; /* Consistent, professional spacing */
    padding: 0;
    margin: 0;
}
.nav-link {
    color: #000000;
    text-decoration: none;
    font-weight: 500;
    transition: all var(--transition-normal);
    position: relative;
    padding: 0.5rem 0.75rem;
    margin: 0;
    border-radius: 4px;
    display: flex;
    align-items: center;
    gap: 0.25rem;
}
.nav-link.home,
.nav-link.services {
    color: #367588 !important;
    gap: 0 !important;
}

.nav-link.services .dropdown-arrow {
    margin-left: 2px !important;
    padding-left: 0 !important;
}
.nav-link.active::after {
    content: '';
    position: absolute;
    bottom: -8px;
    left: 0;
    right: 0;
    height: 2px;
    background-color: #047857;
    border-radius: 1px;
}
.nav-contact {
    display: flex;
    align-items: center;
    gap: 1rem;
    gap: var(--spacing-4);
    position: relative;
    z-index: 100;
}
.nav-contact .nav-mail {
    color: #367588 !important; /* Teal Blue for mail */
    font-weight: bold;
}
.nav-phone {
    font-weight: 500;
    transition: color 0.3s ease;
}
.header.on-dark .nav-phone {
    color: rgba(255, 255, 255, 0.8);
}
.header.on-light .nav-phone {
    color: #6b7280;
    color: var(--text-secondary);
}
.nav-toggle {
    display: flex;
    flex-direction: column;
    justify-content: center;
    align-items: center;
    gap: 4px;
    background: rgba(255, 255, 255, 0.1);
    border: none;
    cursor: pointer;
    padding: var(--spacing-2);
    width: 48px; /* Improved touch target */
    height: 48px;
    border-radius: var(--radius-sm);
    transition: all 0.2s ease;
    position: relative;
    z-index: 1001; /* Ensure toggle stays above other elements */
    margin-left: auto; /* Ensure it's positioned on the right */
}

.nav-toggle:hover {
    background-color: rgba(8, 145, 178, 0.1);
    transform: scale(1.05);
}

.nav-toggle:focus {
    outline: 2px solid rgba(8, 145, 178, 0.8);
    outline-offset: 2px;
    box-shadow: 0 0 0 4px rgba(8, 145, 178, 0.2);
}

/* Improve focus visibility on mobile menu links */
.nav-menu.mobile-open .nav-link:focus {
    outline: 2px solid rgba(8, 145, 178, 0.8);
    outline-offset: 2px;
    box-shadow: 0 0 0 4px rgba(8, 145, 178, 0.2);
}
.hamburger {
    width: 24px;
    height: 3px;
    background-color: #D4571F;
    transition: all 0.3s ease;
    display: block;
    border-radius: 2px;
}
.header.on-light .hamburger {
    background-color: #D4571F;
}
.header.on-dark .hamburger {
    background-color: #D4571F;
}
.nav-toggle.active .hamburger:nth-child(1) {
    transform: rotate(45deg) translate(5px, 5px);
}
.nav-toggle.active .hamburger:nth-child(2) {
    opacity: 0;
}
.nav-toggle.active .hamburger:nth-child(3) {
    transform: rotate(-45deg) translate(7px, -6px);
}
/* Tablet-specific mobile menu adjustments - now handled in consolidated mobile rules above */

/* Desktop navigation - hide hamburger and show full menu */
@media (min-width: 1025px) {
    .nav-menu {
        display: flex !important;
    }
    .nav-contact {
        display: flex !important;
    }
    .nav-toggle {
        display: none !important;
    }
}
/* Enhanced Mobile Menu - Scalable & Responsive */
.nav-menu.mobile-open {
    display: flex !important;
    position: fixed;
    top: var(--header-height, 80px);
    left: 0;
    right: 0;
    bottom: 0;
    height: calc(100vh - var(--header-height, 80px));
    background: rgba(255, 255, 255, 0.98);
    -webkit-backdrop-filter: blur(20px);
    backdrop-filter: blur(20px);
    flex-direction: column;
    padding: var(--spacing-4) var(--spacing-6);
    box-shadow: 0 8px 32px rgba(0, 0, 0, 0.15);
    border-top: 1px solid var(--border-color);
    z-index: 10001;
    overflow-y: auto;
    overflow-x: hidden;
    overscroll-behavior: contain;
    animation: slideDown 0.3s cubic-bezier(0.4, 0, 0.2, 1);
    transform-origin: top center;
}

/* Use dynamic viewport height on supporting browsers */
@supports (height: 100dvh) {
    .nav-menu.mobile-open {
        height: calc(100dvh - var(--header-height, 80px));
    }
}

/* Ensure mobile menu appears above all other content */
.nav-menu.mobile-open {
    z-index: 10001 !important;
}

/* Prevent content from being accessible while menu is open */
body.menu-open main,
body.menu-open footer {
    pointer-events: none;
}

/* Lock body scroll when mobile menu is open */
body.menu-open {
    overflow: hidden;
    position: fixed;
    width: 100%;
}

/* Prevent header transform while menu is open */
body.menu-open .header {
    transform: none !important;
}

@keyframes slideDown {
    from {
        opacity: 0;
        transform: translateY(-10px);
    }
    to {
        opacity: 1;
        transform: translateY(0);
    }
}

/* Ensure nav-contact and nav-phone are always hidden in mobile menu */
.nav-menu.mobile-open .nav-contact,
.nav-menu.mobile-open .nav-phone {
    display: none !important;
}
/* Enhanced mobile touch targets - scalable across devices */
@media (max-width: 767px) {
    .nav-menu.mobile-open {
        padding: var(--spacing-3) var(--spacing-5);
    }
    
    .nav-menu.mobile-open .nav-item {
        margin: var(--spacing-1) 0;
        border-radius: var(--radius-sm);
        overflow: hidden; /* Contain hover effects */
    }
    
    .nav-menu.mobile-open .nav-link {
        display: flex;
        padding: var(--spacing-4) var(--spacing-3);
        min-height: 48px; /* Improved touch target size */
        align-items: center;
        border-radius: var(--radius-sm);
        transition: all 0.2s cubic-bezier(0.4, 0, 0.2, 1);
        text-decoration: none;
        position: relative;
        z-index: 10;
        touch-action: manipulation;
        font-size: var(--font-size-base);
        font-weight: 500;
        color: var(--text-primary);
        -webkit-user-select: none; /* Prevent text selection on mobile */
        user-select: none; /* Prevent text selection on mobile */
    }
    
    .nav-menu.mobile-open .nav-link:hover,
    .nav-menu.mobile-open .nav-link:focus {
        background-color: rgba(8, 145, 178, 0.08);
        transform: translateX(4px);
        outline: none;
    }
    
    .nav-menu.mobile-open .nav-link:active {
        background-color: rgba(8, 145, 178, 0.15);
        transform: translateX(4px) scale(0.98);
        transition: all 0.1s ease;
    }
}

/* Small mobile optimizations */
@media (max-width: 480px) {
    .nav-menu.mobile-open {
        padding: var(--spacing-2) var(--spacing-4);
    }
    
    .nav-menu.mobile-open .nav-link {
        min-height: 52px; /* Larger touch targets on small screens */
        font-size: 1.1rem; /* Slightly larger text for better readability */
    }
}

/* Extra small mobile optimizations */
@media (max-width: 360px) {
    .nav-menu.mobile-open {
        max-height: calc(100vh - 55px);
    }
    
    .nav-menu.mobile-open .nav-link {
        min-height: 56px; /* Even larger touch targets */
        padding: var(--spacing-5) var(--spacing-3);
    }
}
.header.on-dark .nav-menu.mobile-open {
    background: #1a1f2e;
    border-top: 1px solid rgba(255, 255, 255, 0.2);
    box-shadow: 0 8px 32px rgba(0, 0, 0, 0.4);
}
.header.on-dark .nav-menu.mobile-open .nav-link {
    color: rgba(255, 255, 255, 0.9);
}
/* Dropdown Styles */
.nav-dropdown {
    position: relative;
}
.nav-dropdown-container {
    display: flex;
    align-items: center;
    gap: 0.25rem;
    gap: var(--spacing-1);
}
.nav-dropdown-toggle {
    display: flex;
    align-items: center;
    justify-content: center;
    background: none;
    border: none;
    cursor: pointer;
    color: #10b981;
    color: var(--primary-color);
    padding: 0.25rem;
    padding: var(--spacing-1);
    border-radius: 0.375rem;
    border-radius: var(--radius-sm);
    transition: color 0.2s ease, background 0.2s ease;
    width: 24px;
    height: 24px;
}
.header.on-light .nav-dropdown-toggle {
    color: #10b981;
    color: var(--primary-color);
}
.nav-dropdown-toggle:hover {
    color: #67e8f9;
    background: rgba(255, 255, 255, 0.1);
}
.header.on-light .nav-dropdown-toggle:hover {
    color: #0891b2;
    color: var(--primary-color);
    background: #f8fafc;
    background: var(--accent-color);
}
.dropdown-arrow {
    transition: transform 0.25s ease;
}
.nav-dropdown.open .dropdown-arrow {
    transform: rotate(180deg);
}
.nav-dropdown-menu {
    position: absolute;
    top: calc(100% + 5px);
    left: 0;
    background: #ffffff;
    border-radius: 0.5rem;
    border-radius: var(--radius-md);
    box-shadow: 0 8px 32px rgba(0, 0, 0, 0.15);
    border: 1px solid #e5e7eb;
    border: 1px solid var(--border-color);
    min-width: 200px;
    opacity: 0;
    visibility: hidden;
    transform: translateY(-5px);
    transition: opacity 0.25s ease, visibility 0.25s ease, transform 0.25s ease;
    z-index: 1000;
    list-style: none;
    padding: var(--spacing-2) 0;
}
.header.on-dark .nav-dropdown-menu {
    background: #1a1f2e;
    border: 1px solid rgba(255, 255, 255, 0.2);
    box-shadow: 0 8px 32px rgba(0, 0, 0, 0.4);
}
.nav-dropdown.open .nav-dropdown-menu {
    opacity: 1;
    visibility: visible;
    transform: translateY(0);
}
.nav-dropdown-menu .nav-link {
    display: block;
    padding: var(--spacing-3) var(--spacing-4);
    color: #CC5500 !important; /* Burnt orange for dropdown */
    text-decoration: none;
    transition: background-color 0.2s ease, color 0.2s ease;
    border-radius: var(--radius-sm);
}
.header.on-dark .nav-dropdown-menu .nav-link {
    color: rgba(255, 255, 255, 0.8);
}
.header.on-dark .nav-dropdown-menu .nav-link:hover {
    color: #67e8f9;
    background: rgba(255, 255, 255, 0.1);
    margin: 0 var(--spacing-2);
    white-space: nowrap;
}
.nav-dropdown-menu .nav-link:hover {
    background: rgba(8, 145, 178, 0.15) !important;
    color: #CC5500 !important;
}
.nav-dropdown-menu .nav-link::after {
    display: none;
}
/* Mobile dropdown adjustments - Enhanced for visibility and scrollability */
@media (max-width: 1024px) {
    /* Ensure hamburger menu is always visible on mobile and tablet */
    .nav-toggle {
        display: flex !important;
        background: rgba(16, 185, 129, 0.1);
        border: 1px solid rgba(16, 185, 129, 0.2);
    }
    
    /* Ensure nav menu is hidden by default on mobile and tablet */
    .nav-menu {
        display: none !important;
    }
    
    /* Show nav menu only when mobile-open class is active */
    .nav-menu.mobile-open {
        display: flex !important;
    }
}
    
    /* Ensure nav dropdown item has proper spacing */
    .nav-dropdown {
        margin-bottom: var(--spacing-2);
    }
    
    .nav-dropdown-container {
        width: 100%;
        display: flex !important;
        flex-direction: row !important;
        align-items: center !important;
    }
    .nav-dropdown-container .nav-link {
        flex: 1;
        justify-content: space-between;
        padding-right: var(--spacing-2) !important;
    }
    .nav-dropdown-toggle {
        min-width: 44px;
        min-height: 44px;
        padding: var(--spacing-3);
        flex-shrink: 0;
        z-index: 10;
    }
    
    /* Mobile menu must be scrollable */
    .nav-menu.mobile-open {
        overflow-y: auto !important;
        overflow-x: hidden !important;
        overscroll-behavior: contain;
    }
    
    /* Dropdown menu - initially hidden with no space */
    .nav-dropdown-menu {
        position: static !important;
        opacity: 0;
        visibility: hidden;
        transform: none;
        box-shadow: none;
        border: none;
        background: transparent;
        margin-left: var(--spacing-4);
        margin-top: 0;
        margin-bottom: 0;
        padding: 0;
        max-height: 0;
        overflow: hidden;
        transition: max-height 0.3s ease, opacity 0.3s ease, visibility 0.3s ease, margin 0.3s ease, padding 0.3s ease;
        width: calc(100% - var(--spacing-4));
        display: block;
    }
    
    /* Dropdown menu when open - expands with proper spacing */
    .nav-dropdown.open .nav-dropdown-menu {
        opacity: 1 !important;
        visibility: visible !important;
        max-height: 1000px !important;
        margin-top: var(--spacing-2) !important;
        margin-bottom: var(--spacing-2) !important;
        padding: var(--spacing-1) 0 !important;
        overflow-y: visible !important;
        overflow-x: hidden !important;
        pointer-events: auto !important;
        transform: none !important;
    }
    
    /* Ensure dropdown items are visible and clickable */
    .nav-dropdown.open .nav-dropdown-menu .nav-link {
        display: flex !important;
        visibility: visible !important;
        opacity: 1 !important;
        pointer-events: auto !important;
    }
    
    .nav-dropdown-toggle::after {
        display: none;
    }
    
    /* Individual dropdown link styling */
    .nav-dropdown-menu .nav-link {
        margin: var(--spacing-1) 0;
        padding: var(--spacing-3) var(--spacing-4);
        min-height: 44px;
        display: flex !important;
        align-items: center;
        border-radius: var(--radius-sm);
        color: #CC5500 !important;
        background: rgba(8, 145, 178, 0.05);
        width: 100%;
        box-sizing: border-box;
    }
    .nav-dropdown-menu .nav-link:hover,
    .nav-dropdown-menu .nav-link:active {
        background: rgba(8, 145, 178, 0.15) !important;
        color: #CC5500 !important;
    }
/* Removed stray closing brace */
/* Hero Section */
.hero {
    padding: calc(80px + var(--spacing-20)) 0 calc(var(--spacing-20) * 2);
    position: relative;
    overflow: hidden;
}

/* Hero background for all pages - clean white */
.hero:not(.home-hero) {
    background: transparent;
}
.hero::before {
    content: '';
    position: absolute;
    top: 0;
    left: 0;
    width: 100%;
    height: 100%;
    background: none;
    z-index: 1;
}
/* Professional PCB Circuit Board Background */
/* PCB circuit elements removed for cleaner professional look */
/* PCB styles removed */
/* Ensure navigation never gets animation effects */
.header,
.nav-menu,
.nav-link,
.nav-dropdown,
.nav-dropdown-menu,
.nav-toggle {
    animation: none !important;
    transform: none !important;
}
.hero-container {
    max-width: 1200px;
    margin: 0 auto;
    padding: 0 var(--spacing-4);
    display: grid;
    grid-template-columns: 1fr;
    gap: var(--spacing-12);
    align-items: center;
    position: relative;
    z-index: 2;
}
.hero-content {
    text-align: center;
    position: relative;
    z-index: 3;
}
.hero-title {
    font-size: var(--font-size-3xl);
    font-weight: 700;
    line-height: 1.1;
    color: #ffffff;
    margin-bottom: var(--spacing-6);
    position: relative;
    overflow: hidden;
}
/* Responsive hero title sizing */
@media (min-width: 480px) {
    .hero-title {
        font-size: var(--font-size-4xl);
    }
}
.hero-title-content {
    display: block;
    position: relative;
}
@keyframes robotic-pulse {
    0%, 100% {
        box-shadow: 0 0 5px rgba(8, 145, 178, 0.3);
    }
    50% {
        box-shadow: 0 0 20px rgba(8, 145, 178, 0.6), 0 0 30px rgba(103, 232, 249, 0.4);
    }
}
@keyframes slide-in-left {
    0% {
        transform: translateX(-100px);
        opacity: 0;
    }
    100% {
        transform: translateX(0);
        opacity: 1;
    }
}
@keyframes slide-in-right {
    0% {
        transform: translateX(100px);
        opacity: 0;
    }
    100% {
        transform: translateX(0);
        opacity: 1;
    }
}
@keyframes fade-in-up {
    0% {
        transform: translateY(30px);
        opacity: 0;
    }
    100% {
        transform: translateY(0);
        opacity: 1;
    }
}
@keyframes fade-in-down {
    0% {
        transform: translateY(-30px);
        opacity: 0;
    }
    100% {
        transform: translateY(0);
        opacity: 1;
    }
}
@keyframes zoom-in {
    0% {
        transform: scale(0.5);
        opacity: 0;
    }
    100% {
        transform: scale(1);
        opacity: 1;
    }
}
@keyframes rotate-in {
    0% {
        transform: rotate(-180deg) scale(0);
        opacity: 0;
    }
    100% {
        transform: rotate(0) scale(1);
        opacity: 1;
    }
}
/* Letter Animation Classes */
/* Removed complex letter animations */
/* Training System Grading and Celebration Styles */
.grading-modal {
    position: fixed;
    top: 0;
    left: 0;
    width: 100%;
    height: 100%;
    z-index: 10000;
    display: flex;
    align-items: center;
    justify-content: center;
}
.grading-overlay {
    position: absolute;
    top: 0;
    left: 0;
    width: 100%;
    height: 100%;
    background: rgba(0, 0, 0, 0.8);
    -webkit-backdrop-filter: blur(4px);
    backdrop-filter: blur(4px);
}
.grading-content {
    position: relative;
    background: var(--surface);
    border-radius: var(--radius-xl);
    padding: var(--spacing-8);
    max-width: 500px;
    width: 90%;
    margin: 0 var(--spacing-4);
    box-shadow: var(--shadow-xl);
    text-align: center;
    transform: scale(0.9);
    animation: modal-enter 0.3s ease-out forwards;
}
@keyframes modal-enter {
    to {
        transform: scale(1);
    }
}
.grading-header {
    margin-bottom: var(--spacing-6);
}
.grading-header h3 {
    color: var(--text-primary);
    font-size: var(--font-size-2xl);
    margin-bottom: var(--spacing-4);
}
.success-icon, .fail-icon {
    font-size: 3rem;
    margin-bottom: var(--spacing-2);
}
.grading-score {
    margin-bottom: var(--spacing-6);
}
.score-display {
    margin-bottom: var(--spacing-4);
}
.score-number {
    display: block;
    font-size: 4rem;
    font-weight: 700;
    line-height: 1;
    margin-bottom: var(--spacing-2);
}
.grading-modal.passed .score-number {
    color: #10b981;
}
.grading-modal.failed .score-number {
    color: #ef4444;
}
.score-label {
    color: var(--text-secondary);
    font-size: var(--font-size-lg);
    font-weight: 500;
}
.pass-status {
    display: inline-block;
    padding: var(--spacing-2) var(--spacing-4);
    border-radius: var(--radius-md);
    font-weight: 600;
    font-size: var(--font-size-sm);
    text-transform: uppercase;
    letter-spacing: 0.1em;
}
.pass-status.passed {
    background: #d1fae5;
    color: #065f46;
}
.pass-status.failed {
    background: #fee2e2;
    color: #991b1b;
}
.grading-message {
    margin-bottom: var(--spacing-6);
    color: var(--text-secondary);
}
.grading-actions {
    display: flex;
    gap: var(--spacing-3);
    justify-content: center;
    flex-wrap: wrap;
}
/* Celebration Effects */
.celebration-container {
    position: fixed;
    top: 0;
    left: 0;
    width: 100%;
    height: 100%;
    z-index: 9999;
    pointer-events: none;
    overflow: hidden;
}
.celebration-message {
    position: absolute;
    top: 30%;
    left: 50%;
    transform: translateX(-50%);
    font-size: 3rem;
    font-weight: 700;
    color: #f59e0b;
    text-align: center;
    text-shadow: 2px 2px 4px rgba(0, 0, 0, 0.3);
    animation: celebration-bounce 2s ease-out;
}
.celebration-subtitle {
    font-size: 1.5rem;
    color: var(--primary-color);
    margin-top: var(--spacing-2);
    animation: celebration-fade-in 1s ease-out 0.5s both;
}
@keyframes celebration-bounce {
    0% {
        transform: translateX(-50%) scale(0.5) translateY(50px);
        opacity: 0;
    }
    50% {
        transform: translateX(-50%) scale(1.2) translateY(-20px);
        opacity: 1;
    }
    100% {
        transform: translateX(-50%) scale(1) translateY(0);
        opacity: 1;
    }
}
@keyframes celebration-fade-in {
    from {
        opacity: 0;
        transform: translateY(20px);
    }
    to {
        opacity: 1;
        transform: translateY(0);
    }
}
@keyframes confetti-fall {
    0% {
        transform: translateY(-10px) rotate(0deg);
        opacity: 1;
    }
    50% {
        opacity: 0.8;
    }
    100% {
        transform: translateY(100vh) rotate(720deg);
        opacity: 0;
    }
}
/* Training System Responsive Scaling Fixes */
.training-system {
    padding: var(--spacing-8) 0;
}
.training-system .container {
    max-width: 1200px;
    margin: 0 auto;
    padding: 0 var(--spacing-4);
}
.question-container {
    background: var(--surface);
    border: 1px solid var(--border-color);
    border-radius: var(--radius-lg);
    padding: var(--spacing-6);
    margin-bottom: var(--spacing-6);
    box-shadow: var(--shadow-sm);
}
.question-header {
    margin-bottom: var(--spacing-4);
}
.question-text {
    font-size: var(--font-size-lg);
    font-weight: 500;
    color: var(--text-primary);
    line-height: 1.6;
}
.question-options {
    display: flex;
    flex-direction: column;
    gap: var(--spacing-3);
}
.option {
    display: flex;
    align-items: center;
    padding: var(--spacing-4);
    border: 2px solid var(--border-color);
    border-radius: var(--radius-md);
    cursor: pointer;
    transition: all var(--transition-fast);
    background: var(--surface);
}
.option:hover {
    border-color: var(--primary-color);
    background: var(--surface-hover);
}
.option.correct {
    border-color: #10b981;
    background: #d1fae5;
    color: #065f46;
}
.option.incorrect {
    border-color: #ef4444;
    background: #fee2e2;
    color: #991b1b;
}
.fill-in-input {
    width: 100%;
    padding: var(--spacing-3);
    border: 2px solid var(--border-color);
    border-radius: var(--radius-md);
    font-size: var(--font-size-base);
    font-family: var(--font-family);
    transition: border-color var(--transition-fast);
}
.fill-in-input:focus {
    outline: none;
    border-color: var(--primary-color);
    box-shadow: 0 0 0 3px rgba(8, 145, 178, 0.1);
}
.question-feedback {
    margin-top: var(--spacing-4);
    padding: var(--spacing-3);
    border-radius: var(--radius-md);
    font-size: var(--font-size-sm);
}
.question-feedback.correct {
    background: #d1fae5;
    color: #065f46;
    border: 1px solid #a7f3d0;
}
.question-feedback.incorrect {
    background: #fee2e2;
    color: #991b1b;
    border: 1px solid #fca5a5;
}
/* Chapter Content Scaling */
.chapter-container {
    max-width: 800px;
    margin: 0 auto;
    padding: var(--spacing-6);
}
.chapter-header {
    margin-bottom: var(--spacing-8);
}
.chapter-title {
    font-size: var(--font-size-3xl);
    font-weight: 700;
    color: var(--text-primary);
    margin-bottom: var(--spacing-4);
}
.learning-objectives {
    background: var(--accent-color);
    padding: var(--spacing-6);
    border-radius: var(--radius-lg);
    border-left: 4px solid var(--primary-color);
}
.chapter-content-text {
    font-size: var(--font-size-base);
    line-height: 1.8;
    color: var(--text-primary);
    margin-bottom: var(--spacing-8);
}
.chapter-content-text h3 {
    font-size: var(--font-size-xl);
    font-weight: 600;
    color: var(--text-primary);
    margin: var(--spacing-6) 0 var(--spacing-4) 0;
}
.chapter-content-text h4 {
    font-size: var(--font-size-lg);
    font-weight: 600;
    color: var(--text-primary);
    margin: var(--spacing-4) 0 var(--spacing-3) 0;
}
.chapter-questions {
    border-top: 2px solid var(--border-color);
    padding-top: var(--spacing-8);
}
.chapter-questions h4 {
    font-size: var(--font-size-2xl);
    font-weight: 600;
    color: var(--text-primary);
    margin-bottom: var(--spacing-4);
}
/* Mobile Responsive Adjustments */
@media (max-width: 768px) {
    .grading-content {
        padding: var(--spacing-6);
        margin: 0 var(--spacing-3);
    }
    .score-number {
        font-size: 3rem;
    }
    .celebration-message {
        font-size: 2rem;
    }
    .celebration-subtitle {
        font-size: 1.2rem;
    }
    .chapter-container {
        padding: var(--spacing-4);
    }
    .chapter-title {
        font-size: var(--font-size-2xl);
    }
    .question-container {
        padding: var(--spacing-4);
    }
    .question-text {
        font-size: var(--font-size-base);
    }
    .grading-actions {
        flex-direction: column;
        align-items: center;
    }
}
.hero-subtitle {
    font-size: var(--font-size-xl);
    color: #ffffff;
    margin-bottom: var(--spacing-8);
    max-width: 600px;
    margin-left: auto;
    margin-right: auto;
}
.hero-cta {
    display: flex;
    flex-direction: column;
    gap: var(--spacing-4);
    align-items: center;
}
.hero-image {
    display: flex;
    justify-content: center;
    align-items: center;
}
.hero-visual {
    width: 400px;
    height: 300px;
    border-radius: var(--radius-xl);
    display: flex;
    align-items: center;
    justify-content: center;
    position: relative;
    box-shadow: var(--shadow-xl);
    overflow: hidden;
    background: var(--text-primary);
}
.hero-visual::before {
    content: '';
    position: absolute;
    inset: 0;
    background: linear-gradient(45deg, transparent 30%, rgba(255,255,255,0.1) 50%, transparent 70%);
    border-radius: var(--radius-xl);
}
/* Hero Carousel Background Styles */
.hero-carousel-background {
    position: absolute;
    top: 0;
    left: 0;
    width: 100%;
    height: 100%;
    z-index: 1;
}
.hero-carousel-bg .embla {
    width: 100%;
    height: 100%;
    overflow: hidden;
    position: relative;
}
.hero-carousel-bg .embla__container {
    display: flex;
    height: 100%;
    transition: transform 0.4s cubic-bezier(0.25, 0.8, 0.25, 1);
}
.hero-carousel-bg .embla__slide {
    flex: 0 0 100%;
    min-width: 0;
    position: relative;
}
.hero-bg-image {
    width: 100%;
    height: 100%;
    object-fit: cover;
    object-position: center;
    transition: transform 0.3s ease-in-out;
}
.hero-bg-image:hover {
    transform: scale(1.02);
}
/* Carousel Navigation - Full Screen */
.hero-carousel-bg .embla__prev,
.hero-carousel-bg .embla__next {
    position: absolute;
    top: 50%;
    transform: translateY(-50%);
    background: rgba(255, 255, 255, 0.9);
    border: none;
    width: 60px;
    height: 60px;
    border-radius: 50%;
    display: flex;
    align-items: center;
    justify-content: center;
    color: var(--primary-color);
    cursor: pointer;
    transition: all 0.3s cubic-bezier(0.25, 0.8, 0.25, 1);
    z-index: 150;
    -webkit-backdrop-filter: blur(10px);
    backdrop-filter: blur(10px);
    box-shadow: 0 4px 20px rgba(0, 0, 0, 0.25);
    opacity: 0.8;
}
.hero-carousel-bg .embla__prev {
    left: 2rem;
}
.hero-carousel-bg .embla__next {
    right: 2rem;
}
.hero-carousel-bg .embla__prev:hover,
.hero-carousel-bg .embla__next:hover {
    background: rgba(255, 255, 255, 1);
    transform: translateY(-50%) scale(1.1);
    box-shadow: 0 8px 30px rgba(0, 0, 0, 0.35);
    opacity: 1;
}
.hero-carousel-bg .embla__prev:disabled,
.hero-carousel-bg .embla__next:disabled {
    opacity: 0.3;
    cursor: not-allowed;
    transform: translateY(-50%) scale(0.9);
}
/* Carousel Dots - Full Screen */
.hero-carousel-bg .embla__dots {
    display: flex;
    justify-content: center;
    gap: var(--spacing-3);
    position: absolute;
    bottom: 3rem;
    left: 50%;
    transform: translateX(-50%);
    z-index: 150;
    padding: var(--spacing-3);
    border-radius: 25px;
    background: rgba(0, 0, 0, 0.2);
    -webkit-backdrop-filter: blur(15px);
    backdrop-filter: blur(15px);
}
.hero-carousel-bg .embla__dot {
    width: 14px;
    height: 14px;
    border-radius: 50%;
    background: rgba(255, 255, 255, 0.6);
    border: none;
    cursor: pointer;
    transition: all 0.3s cubic-bezier(0.25, 0.8, 0.25, 1);
    position: relative;
}
.hero-carousel-bg .embla__dot:hover {
    background: rgba(255, 255, 255, 0.9);
    transform: scale(1.3);
}
.hero-carousel-bg .embla__dot--selected {
    background: var(--brand-orange);
    transform: scale(1.5);
    box-shadow: 0 0 0 3px rgba(255, 255, 255, 0.7);
}
@media (min-width: 768px) {
    .hero-container {
        grid-template-columns: 1fr 1fr;
        text-align: left;
    }
    .hero-content {
        text-align: left;
    }
    .hero-subtitle {
        margin-left: 0;
        margin-right: 0;
    }
    .hero-cta {
        flex-direction: row;
        justify-content: flex-start;
    }
    .hero-title {
        font-size: var(--font-size-5xl);
    }
}
@media (max-width: 479px) {
    .hero-title {
        font-size: 1.75rem; /* Even smaller for very small screens */
        line-height: 1.2;
    }
}
/* Section Styles */
.section-header {
    text-align: center;
    margin-bottom: var(--spacing-16);
}
.section-title {
    font-size: var(--font-size-3xl);
    font-weight: 700;
    color: var(--text-primary);
    margin-bottom: var(--spacing-4);
}
.section-subtitle {
    font-size: var(--font-size-lg);
    color: var(--text-secondary);
    max-width: 600px;
    margin: 0 auto;
}
/* Services Section */
.services {
    padding: var(--spacing-20) 0;
    position: relative;
    overflow: hidden;
}
.services::before {
    content: '';
    position: absolute;
    top: 5%;
    right: 5%;
    width: 200px;
    height: 200px;
    background: radial-gradient(circle, var(--primary-color) 0%, transparent 50%);
    border-radius: 50%;
    opacity: 0.03;
    animation: pulse 20s ease-in-out infinite;
    z-index: 1;
}
.services-grid {
    display: grid;
    grid-template-columns: 1fr;
    gap: var(--spacing-8);
}
/* Removed duplicate service-card definition - using Professional Box Container System instead */
/* NOTE: .service-icon container (with gradient background for SVG icons) */
.service-icon-container {
    width: 50px;
    height: 50px;
    background: linear-gradient(135deg, var(--primary-color), var(--primary-dark));
    border-radius: var(--radius-lg);
    display: flex;
    align-items: center;
    justify-content: center;
    margin-bottom: var(--spacing-6);
    color: white;
}
.service-icon-container svg {
    width: 24px;
    height: 24px;
    stroke-width: 2;
    stroke: currentColor;
    fill: none;
}

/* Legacy .service-icon class for backward compatibility - redirects to container */
.service-icon:not(img) {
    width: 50px;
    height: 50px;
    background: linear-gradient(135deg, var(--primary-color), var(--primary-dark));
    border-radius: var(--radius-lg);
    display: flex;
    align-items: center;
    justify-content: center;
    margin-bottom: var(--spacing-6);
    color: white;
}
.service-icon:not(img) svg {
    width: 24px;
    height: 24px;
    stroke-width: 2;
    stroke: currentColor;
    fill: none;
}
/* Contact Icons */
.contact-icon {
    width: 50px;
    height: 50px;
    background: linear-gradient(135deg, var(--primary-color), var(--primary-dark));
    border-radius: var(--radius-lg);
    display: flex;
    align-items: center;
    justify-content: center;
    margin-right: var(--spacing-4);
    color: white;
    flex-shrink: 0;
}
.contact-icon svg {
    width: 24px;
    height: 24px;
    stroke-width: 2;
}
/* Clickable Contact Method Cards */
.contact-method-clickable {
    display: block;
    text-decoration: none;
    color: #D4571F !important; /* Burnt Orange for dropdown */
    transition: all var(--transition-fast);
    border-radius: 12px;
    padding: 0.5rem;
    margin: -0.5rem;
}
.contact-method-clickable:hover {
    background: rgba(8, 145, 178, 0.05);
    transform: translateY(-2px);
    box-shadow: 0 4px 15px rgba(8, 145, 178, 0.15);
}
.contact-method-clickable:active {
    transform: translateY(0);
}
.contact-method-clickable .contact-details h3 {
    transition: color var(--transition-fast);
}
.contact-method-clickable:hover .contact-details h3 {
    color: var(--primary);
}
.service-title {
    font-size: var(--font-size-xl);
    font-weight: 600;
    color: var(--text-primary);
    margin-bottom: var(--spacing-4);
}
.service-description {
    color: var(--text-secondary);
    margin-bottom: var(--spacing-6);
    line-height: 1.7;
}
.service-link {
    color: #10b981 !important;
    text-decoration: none;
    font-weight: 500;
    transition: color var(--transition-fast);
}
.service-link:hover {
    color: #059669 !important;
}
@media (min-width: 768px) {
    .services-grid {
        grid-template-columns: repeat(2, 1fr);
    }
}
@media (min-width: 1024px) {
    .services-grid {
        grid-template-columns: repeat(3, 1fr);
    }
}
/* Modern About Page Styles */
.company-intro {
    padding: var(--spacing-8) 0;
    background: #ffffff;
    position: relative;
    overflow: hidden;
}

.intro-grid {
    display: grid;
    grid-template-columns: 1fr 1fr;
    gap: var(--spacing-16);
    align-items: center;
}

.intro-badge {
    display: inline-flex;
    align-items: center;
    padding: var(--spacing-2) var(--spacing-4);
    background: linear-gradient(135deg, #ff6b35, #ff8c42);
    color: white;
    border-radius: 50px;
    font-size: var(--font-size-sm);
    font-weight: 600;
    margin-bottom: var(--spacing-6);
    box-shadow: 0 4px 20px rgba(255, 107, 53, 0.3);
}

.intro-title {
    font-size: var(--font-size-4xl);
    font-weight: 800;
    color: #111827;
    line-height: 1.1;
    margin-bottom: var(--spacing-6);
}

.intro-text {
    font-size: var(--font-size-lg);
    color: #374151;
    line-height: 1.7;
    margin-bottom: var(--spacing-8);
}

.intro-highlights {
    margin-bottom: var(--spacing-8);
}

.highlight-item {
    display: flex;
    align-items: flex-start;
    gap: var(--spacing-4);
    margin-bottom: var(--spacing-6);
}

.highlight-icon {
    width: 50px;
    height: 50px;
    background: linear-gradient(135deg, var(--primary-color), var(--primary-light));
    border-radius: var(--radius-lg);
    display: flex;
    align-items: center;
    justify-content: center;
    font-size: 1.5rem;
    flex-shrink: 0;
    box-shadow: 0 4px 20px rgba(8, 145, 178, 0.2);
}

.highlight-content h4 {
    font-size: var(--font-size-lg);
    font-weight: 600;
    color: #111827;
    margin-bottom: var(--spacing-2);
}

.highlight-content p {
    color: #374151;
    line-height: 1.6;
}

.intro-cta {
    display: flex;
    gap: var(--spacing-4);
    flex-wrap: wrap;
}

.btn-outline {
    display: inline-flex;
    align-items: center;
    padding: var(--spacing-3) var(--spacing-6);
    border: 2px solid var(--primary-color);
    color: var(--primary-color);
    text-decoration: none;
    border-radius: var(--radius-md);
    font-weight: 600;
    transition: all 0.3s ease;
}

.btn-outline:hover {
    background: var(--primary-color);
    color: white;
    transform: translateY(-2px);
    box-shadow: 0 8px 25px rgba(8, 145, 178, 0.3);
}

.intro-visual {
    position: relative;
    height: 500px;
}

.visual-container {
    position: relative;
    width: 100%;
    height: 100%;
    border-radius: var(--radius-xl);
    overflow: hidden;
}

/* Ensure the visual container has proper positioning for absolutely positioned image */
.company-intro .visual-container {
    position: relative;
}

/* Contact form specific visual container - allow overflow for form */
.company-intro .visual-container {
    height: auto;
    min-height: 500px;
    overflow: visible;
}

/* Contact form container styling */
.contact-form-container {
    position: relative;
    z-index: 10;
    margin-top: var(--spacing-8);
    padding: var(--spacing-4);
}

.visual-bg {
    position: absolute;
    inset: 0;
    background: linear-gradient(135deg, var(--primary-color), var(--primary-dark));
    opacity: 0.1;
}

.floating-elements {
    position: absolute;
    inset: 0;
}

.float-element {
    position: absolute;
    width: 60px;
    height: 60px;
    background: transparent;
    border-radius: 50%;
    display: flex;
    align-items: center;
    justify-content: center;
    font-size: 1.8rem;
    box-shadow: 0 8px 30px rgba(0, 0, 0, 0.1);
    animation: float 6s ease-in-out infinite;
}

.element-1 {
    top: 20%;
    left: 20%;
    animation-delay: 0s;
}

.element-2 {
    top: 60%;
    right: 20%;
    animation-delay: 1.5s;
}

.element-3 {
    bottom: 30%;
    left: 30%;
    animation-delay: 3s;
}

.element-4 {
    top: 40%;
    left: 60%;
    animation-delay: 4.5s;
}

/* About image styling */
.about-image-main {
    position: absolute;
    inset: 0;
    width: 100%;
    height: 100%;
    object-fit: cover;
    object-position: center;
    border-radius: var(--radius-xl);
}

.company-metrics {
    position: absolute;
    bottom: var(--spacing-6);
    right: var(--spacing-6);
    display: flex;
    gap: var(--spacing-4);
}

.metric {
    background: transparent;
    padding: var(--spacing-3) var(--spacing-4);
    border-radius: var(--radius-lg);
    text-align: center;
    box-shadow: 0 8px 30px rgba(0, 0, 0, 0.1);
}

.metric-value {
    display: block;
    font-size: var(--font-size-lg);
    font-weight: 700;
    color: var(--primary-color);
}

.metric-label {
    font-size: var(--font-size-sm);
    color: var(--text-secondary);
}

/* ============================================================================
   WHAT WE DO BEST SECTION
   ============================================================================ */

.what-we-do-best {
    padding: var(--spacing-16) 0;
    background: linear-gradient(135deg, #f8fafc 0%, #e2e8f0 100%);
    position: relative;
    overflow: hidden;
}

.what-we-do-best::before {
    content: '';
    position: absolute;
    top: 0;
    left: 0;
    right: 0;
    bottom: 0;
    background: url('data:image/svg+xml,<svg width="60" height="60" viewBox="0 0 60 60" xmlns="http://www.w3.org/2000/svg"><g fill="none" fill-rule="evenodd"><g fill="%23cbd5e1" fill-opacity="0.4"><circle cx="30" cy="30" r="1.5"/></g></svg>') repeat;
    opacity: 0.5;
}

.expertise-grid {
    display: grid;
    grid-template-columns: repeat(auto-fit, minmax(350px, 1fr));
    gap: var(--spacing-6);
    position: relative;
    z-index: 2;
}

.expertise-item {
    background: rgba(255, 255, 255, 0.95);
    border-radius: var(--radius-xl);
    padding: var(--spacing-6);
    position: relative;
    transition: all 0.4s cubic-bezier(0.175, 0.885, 0.32, 1.275);
    border: 1px solid rgba(8, 145, 178, 0.1);
    -webkit-backdrop-filter: blur(10px);
    backdrop-filter: blur(10px);
    overflow: hidden;
}

.expertise-item::before {
    content: '';
    position: absolute;
    top: 0;
    left: 0;
    right: 0;
    bottom: 0;
    background: linear-gradient(135deg, var(--primary-color), var(--secondary-color));
    opacity: 0;
    transition: opacity 0.3s ease;
    z-index: 0;
}

.expertise-item:hover::before {
    opacity: 0.05;
}

.expertise-item:hover {
    transform: translateY(-8px);
    box-shadow: 0 20px 40px rgba(8, 145, 178, 0.15);
    border-color: var(--primary-color);
}

.expertise-item--highlight {
    background: linear-gradient(135deg, var(--primary-color), var(--primary-dark));
    color: white;
    border-color: var(--primary-color);
}

.expertise-item--highlight .expertise-title,
.expertise-item--highlight .expertise-description {
    color: white;
}

.expertise-item--highlight .expertise-number {
    background: rgba(255, 255, 255, 0.2);
    color: white;
}

.expertise-item--highlight .expertise-link {
    color: white;
    border-color: rgba(255, 255, 255, 0.3);
}

.expertise-item--highlight .expertise-link:hover {
    background: rgba(255, 255, 255, 0.1);
    border-color: white;
}

.expertise-number {
    position: absolute;
    top: var(--spacing-4);
    right: var(--spacing-4);
    width: 40px;
    height: 40px;
    background: linear-gradient(135deg, var(--primary-light), var(--primary-color));
    color: white;
    border-radius: 50%;
    display: flex;
    align-items: center;
    justify-content: center;
    font-size: var(--font-size-sm);
    font-weight: 700;
    z-index: 1;
}

.expertise-content {
    position: relative;
    z-index: 1;
    margin-bottom: var(--spacing-4);
}

.expertise-title {
    font-size: var(--font-size-xl);
    font-weight: 700;
    color: var(--text-primary);
    margin-bottom: var(--spacing-3);
    line-height: 1.3;
}

.expertise-description {
    color: var(--text-secondary);
    line-height: 1.6;
    margin-bottom: var(--spacing-4);
}

.expertise-link {
    display: inline-flex;
    align-items: center;
    gap: var(--spacing-2);
    padding: var(--spacing-2) var(--spacing-4);
    border: 2px solid var(--primary-color);
    color: var(--primary-color);
    text-decoration: none;
    border-radius: var(--radius-md);
    font-weight: 600;
    font-size: var(--font-size-sm);
    transition: all 0.3s ease;
    position: relative;
    z-index: 1;
}

.expertise-link:hover {
    background: var(--primary-color);
    color: white;
    transform: translateX(4px);
}

.expertise-link::after {
    content: '→';
    transition: transform 0.3s ease;
}

.expertise-link:hover::after {
    transform: translateX(4px);
}

.expertise-icon {
    position: absolute;
    bottom: var(--spacing-4);
    right: var(--spacing-4);
    width: 50px;
    height: 50px;
    opacity: 0.1;
    z-index: 0;
}

.expertise-icon svg {
    width: 100%;
    height: 100%;
    stroke: currentColor;
    stroke-width: 1.5;
}

.expertise-item:hover .expertise-icon {
    opacity: 0.2;
    transform: scale(1.1);
    transition: all 0.3s ease;
}

/* Responsive Design */
@media (max-width: 768px) {
    .expertise-grid {
        grid-template-columns: 1fr;
        gap: var(--spacing-4);
    }
    
    .expertise-item {
        padding: var(--spacing-5);
    }
    
    .expertise-title {
        font-size: var(--font-size-lg);
    }
}

@media (max-width: 480px) {
    .what-we-do-best {
        padding: var(--spacing-12) 0;
    }
    
    .expertise-item {
        padding: var(--spacing-4);
    }
}

/* Hero Stats */
.hero-stats {
    display: flex;
    gap: var(--spacing-8);
    margin-top: var(--spacing-8);
    justify-content: center;
}

.stat-item {
    text-align: center;
}

.stat-number {
    display: block;
    font-size: var(--font-size-3xl);
    font-weight: 800;
    color: #ff6b35;
    line-height: 1;
    text-shadow: 2px 2px 4px rgba(0, 0, 0, 0.3);
}

.stat-label {
    font-size: var(--font-size-sm);
    color: white;
    margin-top: var(--spacing-2);
    font-weight: 700;
    text-shadow: 0 1px 2px rgba(0, 0, 0, 0.3);
    display: inline-block;
}

.hero-badge {
    display: inline-flex;
    align-items: center;
    gap: var(--spacing-2);
    background: rgba(0, 0, 0, 0.7);
    -webkit-backdrop-filter: blur(10px);
    backdrop-filter: blur(10px);
    padding: var(--spacing-2) var(--spacing-4);
    border-radius: 50px;
    margin-bottom: var(--spacing-6);
    border: 1px solid rgba(255, 255, 255, 0.3);
    box-shadow: 0 4px 15px rgba(0, 0, 0, 0.2);
}

.badge-text {
    font-size: var(--font-size-sm);
    color: rgba(255, 255, 255, 0.95);
    font-weight: 500;
}

.badge-highlight {
    font-size: var(--font-size-sm);
    font-weight: 700;
    color: #ff6b35;
    background: rgba(255, 255, 255, 0.15);
    padding: var(--spacing-1) var(--spacing-2);
    border-radius: var(--radius-sm);
    margin-left: var(--spacing-1);
}

/* Modern Timeline */
.company-timeline {
    padding: var(--spacing-20) 0;
    background: #f8fafc;
    position: relative;
}

.timeline-container {
    position: relative;
    max-width: 1200px;
    margin: 0 auto;
    padding: 0 var(--spacing-4);
}

.timeline-line {
    position: absolute;
    left: 50%;
    top: 0;
    bottom: 0;
    width: 4px;
    background: linear-gradient(to bottom, var(--brand-teal), var(--primary-light));
    transform: translateX(-50%);
    border-radius: 2px;
    z-index: 1;
}

.timeline-items {
    position: relative;
    z-index: 2;
}

.timeline-item {
    display: grid;
    grid-template-columns: 1fr 120px 1fr;
    gap: var(--spacing-8);
    margin-bottom: var(--spacing-20);
    position: relative;
    align-items: start;
    min-height: 180px;
}

.timeline-item:last-child {
    margin-bottom: 0;
}

.timeline-marker {
    grid-column: 2;
    width: 120px;
    height: 120px;
    background: white;
    border: 6px solid var(--brand-teal);
    border-radius: 50%;
    display: flex;
    align-items: center;
    justify-content: center;
    color: var(--brand-teal);
    font-weight: 800;
    font-size: var(--font-size-xl);
    box-shadow: 0 8px 30px rgba(0, 0, 0, 0.15);
    z-index: 3;
    position: relative;
    align-self: center;
}

.timeline-content {
    background: white;
    padding: var(--spacing-8);
    border-radius: var(--radius-xl);
    box-shadow: 0 8px 30px rgba(0, 0, 0, 0.1);
    position: relative;
    word-wrap: break-word;
    overflow-wrap: break-word;
    hyphens: auto;
    border: 1px solid rgba(16, 185, 129, 0.1);
    transition: all 0.3s ease;
    min-height: 200px;
    display: flex;
    flex-direction: column;
    justify-content: center;
}

.timeline-content:hover {
    transform: translateY(-4px);
    box-shadow: 0 12px 40px rgba(0, 0, 0, 0.15);
}

.timeline-item:nth-child(odd) .timeline-content {
    grid-column: 1;
    text-align: right;
}

.timeline-item:nth-child(even) .timeline-content {
    grid-column: 3;
    text-align: left;
}

.timeline-year {
    font-size: var(--font-size-sm);
    font-weight: 600;
    color: var(--primary-color);
    margin-bottom: var(--spacing-2);
    text-transform: uppercase;
    letter-spacing: 0.1em;
}

.timeline-content h3 {
    font-size: var(--font-size-xl);
    font-weight: 700;
    color: #111827;
    margin-bottom: var(--spacing-3);
}

.timeline-content p {
    color: #374151;
    line-height: 1.6;
    margin-bottom: var(--spacing-4);
}

.timeline-tags {
    display: flex;
    gap: var(--spacing-2);
    flex-wrap: wrap;
}

.tag {
    background: linear-gradient(135deg, var(--primary-color), var(--primary-light));
    color: white;
    padding: var(--spacing-1) var(--spacing-3);
    border-radius: 50px;
    font-size: var(--font-size-xs);
    font-weight: 600;
}

/* Modern Team Section */
.team-section {
    padding: var(--spacing-8) 0;
    background: #ffffff;
}

.team-grid {
    display: grid;
    grid-template-columns: repeat(auto-fit, minmax(350px, 1fr));
    gap: var(--spacing-8);
    margin-bottom: var(--spacing-16);
}

.team-member {
    background: transparent;
    border-radius: var(--radius-xl);
    padding: var(--spacing-8);
    box-shadow: 0 8px 30px rgba(0, 0, 0, 0.1);
    transition: all 0.3s ease;
    border: 1px solid #f1f5f9;
}

.team-member:hover {
    transform: translateY(-8px);
    box-shadow: 0 20px 60px rgba(0, 0, 0, 0.15);
}

.member-avatar {
    position: relative;
    margin-bottom: var(--spacing-6);
}

.avatar-placeholder {
    width: 80px;
    height: 80px;
    background: linear-gradient(135deg, var(--primary-color), var(--primary-light));
    border-radius: 50%;
    display: flex;
    align-items: center;
    justify-content: center;
    margin: 0 auto var(--spacing-3);
}

.avatar-icon {
    font-size: 2rem;
    color: white;
}

.member-status {
    display: flex;
    align-items: center;
    justify-content: center;
    gap: var(--spacing-2);
}

.status-indicator {
    color: #10b981;
    font-size: 0.8rem;
}

.status-text {
    font-size: var(--font-size-sm);
    color: var(--text-secondary);
}

.member-name {
    font-size: var(--font-size-xl);
    font-weight: 700;
    color: #111827;
    margin-bottom: var(--spacing-2);
    text-align: center;
}

.member-role {
    font-size: var(--font-size-base);
    color: var(--primary-color);
    font-weight: 600;
    text-align: center;
    margin-bottom: var(--spacing-4);
}

.member-bio {
    color: #374151;
    line-height: 1.6;
    text-align: center;
    margin-bottom: var(--spacing-6);
    word-wrap: break-word;
    overflow-wrap: break-word;
    hyphens: auto;
}

.member-skills {
    display: flex;
    gap: var(--spacing-2);
    justify-content: center;
    flex-wrap: wrap;
}

.skill-tag {
    background: #f1f5f9;
    color: #111827;
    padding: var(--spacing-1) var(--spacing-3);
    border-radius: 50px;
    font-size: var(--font-size-sm);
    font-weight: 500;
}

.team-cta {
    text-align: center;
    background: linear-gradient(135deg, #f8fafc, #e2e8f0);
    padding: var(--spacing-12);
    border-radius: var(--radius-xl);
}

.team-cta h3 {
    font-size: var(--font-size-2xl);
    font-weight: 700;
    color: #111827;
    margin-bottom: var(--spacing-4);
}

.team-cta p {
    color: #374151;
    margin-bottom: var(--spacing-6);
}

/* Modern Values Section */
.values-section {
    padding: var(--spacing-8) 0;
    background: linear-gradient(135deg, #f8fafc 0%, #e2e8f0 100%);
}

.values-grid {
    display: grid;
    grid-template-columns: repeat(auto-fit, minmax(280px, 1fr));
    gap: var(--spacing-8);
}

.value-card {
    background: transparent;
    padding: var(--spacing-8);
    border-radius: var(--radius-xl);
    text-align: center;
    box-shadow: 0 8px 30px rgba(0, 0, 0, 0.1);
    transition: all 0.3s ease;
    border: 1px solid #f1f5f9;
    word-wrap: break-word;
    overflow-wrap: break-word;
    hyphens: auto;
}

.value-card:hover {
    transform: translateY(-8px);
    box-shadow: 0 20px 60px rgba(0, 0, 0, 0.15);
}

.value-icon {
    margin-bottom: var(--spacing-6);
}

.icon-bg {
    width: 80px;
    height: 80px;
    background: linear-gradient(135deg, var(--primary-color), var(--primary-light));
    border-radius: 50%;
    display: flex;
    align-items: center;
    justify-content: center;
    margin: 0 auto;
    font-size: 2rem;
    color: white;
    box-shadow: 0 8px 30px rgba(8, 145, 178, 0.3);
}

.value-card h3 {
    font-size: var(--font-size-xl);
    font-weight: 700;
    color: #111827;
    margin-bottom: var(--spacing-4);
}

.value-card p {
    color: #374151;
    line-height: 1.6;
    margin-bottom: var(--spacing-6);
}

.value-stats {
    text-align: center;
}

.stat-highlight {
    background: linear-gradient(135deg, #ff6b35, #ff8c42);
    color: white;
    padding: var(--spacing-2) var(--spacing-4);
    border-radius: 50px;
    font-size: var(--font-size-sm);
    font-weight: 600;
    display: inline-block;
}

/* Modern Industries Section */
.industries-modern {
    padding: var(--spacing-8) 0;
    background: #ffffff;
}

.industries-showcase {
    display: grid;
    grid-template-columns: 1fr 1fr;
    gap: var(--spacing-12);
    align-items: start;
}

.industry-spotlight {
    background: linear-gradient(135deg, var(--primary-color), var(--primary-dark));
    color: white;
    padding: var(--spacing-12);
    border-radius: var(--radius-xl);
    position: relative;
    overflow: hidden;
}

.spotlight-icon {
    font-size: 3rem;
    margin-bottom: var(--spacing-6);
}

.industry-spotlight h3 {
    font-size: var(--font-size-2xl);
    font-weight: 700;
    margin-bottom: var(--spacing-4);
}

.industry-spotlight p {
    font-size: var(--font-size-lg);
    line-height: 1.6;
    margin-bottom: var(--spacing-8);
    opacity: 0.9;
}

.spotlight-features {
    margin-bottom: var(--spacing-8);
}

.feature-item {
    display: flex;
    align-items: center;
    gap: var(--spacing-3);
    margin-bottom: var(--spacing-3);
}

.feature-icon {
    width: 20px;
    height: 20px;
    background: var(--primary-color);
    border-radius: 50%;
    display: flex;
    align-items: center;
    justify-content: center;
    font-size: var(--font-size-sm);
    font-weight: 700;
    color: white;
}

.spotlight-stats {
    display: flex;
    gap: var(--spacing-6);
}

.spotlight-stats .stat-item {
    text-align: left;
}

.spotlight-stats .stat-number {
    font-size: var(--font-size-2xl);
    font-weight: 800;
}

.spotlight-stats .stat-label {
    font-size: var(--font-size-sm);
    opacity: 0.8;
}

.industries-grid {
    display: grid;
    grid-template-columns: 1fr;
    gap: var(--spacing-6);
}

.industry-card-modern {
    background: transparent;
    padding: var(--spacing-6);
    border-radius: var(--radius-lg);
    border: 1px solid #f1f5f9;
    transition: all 0.3s ease;
}

.industry-card-modern:hover {
    transform: translateY(-4px);
    box-shadow: 0 12px 40px rgba(0, 0, 0, 0.1);
    border-color: var(--primary-color);
}

.card-header {
    display: flex;
    align-items: center;
    gap: var(--spacing-3);
    margin-bottom: var(--spacing-4);
}

.card-icon {
    width: 40px;
    height: 40px;
    background: linear-gradient(135deg, var(--primary-color), var(--primary-light));
    border-radius: var(--radius-md);
    display: flex;
    align-items: center;
    justify-content: center;
    font-size: 1.2rem;
    color: white;
}

.card-header h4 {
    font-size: var(--font-size-lg);
    font-weight: 600;
    color: #111827;
}

.industry-card-modern p {
    color: var(--text-primary);
    line-height: 1.6;
    margin-bottom: var(--spacing-4);
}

.card-metrics {
    text-align: right;
}

.metric {
    background: linear-gradient(135deg, #10b981, #059669);
    color: white;
    padding: var(--spacing-1) var(--spacing-3);
    border-radius: 50px;
    font-size: var(--font-size-xs);
    font-weight: 600;
    display: inline-block;
}

/* Modern CTA Section - Enhanced to Match Page Design */
.cta-modern {
    padding: 6rem 0 !important;
    background: linear-gradient(135deg, #0f172a 0%, #1e293b 25%, #334155 50%, #475569 75%, #64748b 100%) !important;
    color: white !important;
    position: relative !important;
    overflow: hidden !important;
}

.cta-modern::before {
    content: '';
    position: absolute;
    top: 0;
    left: 0;
    width: 100%;
    height: 100%;
    background: url('data:image/svg+xml,<svg xmlns="http://www.w3.org/2000/svg" viewBox="0 0 100 100"><defs><pattern id="ctaGrain" width="100" height="100" patternUnits="userSpaceOnUse"><circle cx="25" cy="25" r="0.5" fill="rgba(255,255,255,0.03)"/><circle cx="75" cy="75" r="0.5" fill="rgba(255,255,255,0.03)"/></pattern></defs><rect width="100" height="100" fill="url(%23ctaGrain)"/></svg>');
    opacity: 0.7;
    z-index: 1;
}

.cta-modern::after {
    content: '';
    position: absolute;
    top: 0;
    right: 0;
    width: 400px;
    height: 400px;
    background: radial-gradient(circle, rgba(16, 185, 129, 0.1) 0%, transparent 70%);
    border-radius: 50%;
    z-index: 1;
}

.cta-container {
    display: grid !important;
    grid-template-columns: 1fr 1fr !important;
    gap: 4rem !important;
    align-items: center !important;
    position: relative !important;
    z-index: 2 !important;
}

.cta-content {
    position: relative;
    z-index: 3;
}

.cta-badge {
    display: inline-block !important;
    background: linear-gradient(135deg, var(--primary-color), var(--primary-dark)) !important;
    color: white !important;
    padding: 0.5rem 1.5rem !important;
    border-radius: 25px !important;
    font-size: 0.875rem !important;
    font-weight: 600 !important;
    margin-bottom: 1.5rem !important;
    text-transform: uppercase !important;
    letter-spacing: 0.5px !important;
    box-shadow: 0 4px 15px rgba(16, 185, 129, 0.3) !important;
}

.cta-modern h2 {
    font-size: 2.75rem !important;
    font-weight: 700 !important;
    margin-bottom: 1.5rem !important;
    line-height: 1.2 !important;
    text-shadow: 0 2px 10px rgba(0, 0, 0, 0.3) !important;
}

.cta-modern p {
    font-size: 1.125rem !important;
    opacity: 0.95 !important;
    line-height: 1.7 !important;
    margin-bottom: 2.5rem !important;
    max-width: 90% !important;
}

.cta-features {
    display: grid !important;
    grid-template-columns: 1fr !important;
    gap: 1rem !important;
    margin-bottom: 2.5rem !important;
    padding: 2rem !important;
    background: rgba(255, 255, 255, 0.05) !important;
    border-radius: var(--radius-lg) !important;
    border: 1px solid rgba(255, 255, 255, 0.1) !important;
    -webkit-backdrop-filter: blur(10px) !important;
    backdrop-filter: blur(10px) !important;
}

.cta-feature {
    display: flex !important;
    align-items: center !important;
    gap: 1rem !important;
    padding: 0.75rem 0 !important;
}

.cta-feature .feature-icon {
    width: 8px !important;
    height: 8px !important;
    background: var(--primary-color) !important;
    border-radius: 50% !important;
    font-size: 0 !important;
    box-shadow: 0 0 10px rgba(16, 185, 129, 0.5) !important;
}

.cta-feature span:last-child {
    font-weight: 500 !important;
    color: rgba(255, 255, 255, 0.9) !important;
}

.cta-actions {
    display: flex !important;
    gap: 1rem !important;
    margin-bottom: 2rem !important;
    flex-wrap: wrap !important;
}

.btn-large {
    padding: 1rem 2rem !important;
    font-size: 1.1rem !important;
    font-weight: 600 !important;
    border-radius: var(--radius-lg) !important;
    transition: all 0.3s cubic-bezier(0.25, 0.8, 0.25, 1) !important;
}

.cta-actions .btn-primary {
    background: linear-gradient(135deg, var(--primary-color), var(--primary-dark)) !important;
    box-shadow: 0 8px 25px rgba(16, 185, 129, 0.3) !important;
}

.cta-actions .btn-primary:hover {
    transform: translateY(-3px) !important;
    box-shadow: 0 12px 35px rgba(16, 185, 129, 0.4) !important;
}

.cta-actions .btn-secondary {
    background: rgba(255, 255, 255, 0.1) !important;
    color: white !important;
    border: 2px solid rgba(255, 255, 255, 0.2) !important;
    -webkit-backdrop-filter: blur(10px) !important;
    backdrop-filter: blur(10px) !important;
}

.cta-actions .btn-secondary:hover {
    background: rgba(255, 255, 255, 0.2) !important;
    border-color: rgba(255, 255, 255, 0.4) !important;
    transform: translateY(-3px) !important;
}

.btn-icon {
    margin-left: 0.5rem !important;
    transition: all 0.3s ease !important;
}

.btn-secondary .btn-icon {
    margin-left: 0 !important;
    margin-right: 0.5rem !important;
}

.trust-indicators {
    display: flex !important;
    gap: 2rem !important;
    flex-wrap: wrap !important;
    padding-top: 1.5rem !important;
    border-top: 1px solid rgba(255, 255, 255, 0.1) !important;
}

.trust-item {
    display: flex !important;
    align-items: center !important;
    gap: 0.5rem !important;
    opacity: 0.8 !important;
}

.trust-icon {
    width: 6px !important;
    height: 6px !important;
    background: var(--brand-orange) !important;
    border-radius: 50% !important;
    font-size: 0 !important;
}

.trust-text {
    font-size: 0.875rem !important;
    font-weight: 500 !important;
}

.cta-visual {
    position: relative !important;
    height: 450px !important;
    border-radius: var(--radius-xl) !important;
    overflow: hidden !important;
    background: linear-gradient(135deg, rgba(16, 185, 129, 0.1), rgba(34, 197, 94, 0.1)) !important;
    border: 2px solid rgba(255, 255, 255, 0.1) !important;
    display: flex !important;
    align-items: center !important;
    justify-content: center !important;
}

.intro-video-container {
    width: 100% !important;
    height: 100% !important;
    border-radius: var(--radius-lg) !important;
    overflow: hidden !important;
    position: relative !important;
}

.intro-video {
    width: 100% !important;
    height: 100% !important;
    object-fit: cover !important;
    border-radius: var(--radius-lg) !important;
    box-shadow: 0 15px 40px rgba(0, 0, 0, 0.3) !important;
}

/* Enhanced CTA Responsive Design */
@media (max-width: 1024px) {
    .cta-container {
        grid-template-columns: 1fr !important;
        gap: 3rem !important;
    }
    
    .cta-visual {
        height: 350px !important;
        order: -1 !important;
    }
    
    .cta-modern h2 {
        font-size: 2.25rem !important;
    }
}

@media (max-width: 768px) {
    .cta-modern {
        padding: 4rem 0 !important;
    }
    
    .cta-modern h2 {
        font-size: 2rem !important;
    }
    
    .cta-modern p {
        font-size: 1rem !important;
        max-width: 100% !important;
    }
    
    .cta-features {
        padding: 1.5rem !important;
    }
    
    .cta-actions {
        flex-direction: column !important;
        gap: 1rem !important;
    }
    
    .btn-large {
        width: 100% !important;
        text-align: center !important;
    }
    
    .trust-indicators {
        flex-direction: column !important;
        gap: 1rem !important;
    }
    
    .cta-visual {
        height: 250px !important;
    }
}

@media (max-width: 480px) {
    .cta-modern {
        padding: 3rem 0 !important;
    }
    
    .cta-container {
        gap: 2rem !important;
    }
    
    .cta-modern h2 {
        font-size: 1.75rem !important;
    }
    
    .cta-features {
        padding: 1rem !important;
        margin-bottom: 2rem !important;
    }
}



/* Section Badges */
.section-badge {
    display: inline-flex;
    align-items: center;
    gap: var(--spacing-2);
    background: linear-gradient(135deg, var(--primary-color), var(--primary-light));
    color: white;
    padding: var(--spacing-2) var(--spacing-4);
    border-radius: 50px;
    font-size: var(--font-size-sm);
    font-weight: 600;
    margin-bottom: var(--spacing-4);
    box-shadow: 0 4px 20px rgba(8, 145, 178, 0.3);
}

/* Responsive Design */
@media (max-width: 768px) {
    .intro-grid,
    .industries-showcase {
        grid-template-columns: 1fr;
        gap: var(--spacing-8);
    }
    
    .hero-stats {
        flex-direction: column;
        gap: var(--spacing-4);
    }
    
    .timeline-line {
        left: 40px;
    }
    
    .timeline-item {
        grid-template-columns: 1fr !important;
        gap: 0 !important;
        padding-left: 100px;
        margin-bottom: var(--spacing-12);
        min-height: 0;
    }
    
    .timeline-marker {
        position: absolute !important;
        left: 0;
        top: 20px;
        width: 80px;
        height: 80px;
        grid-column: unset;
    }
    
    .timeline-content {
        grid-column: 1 !important;
        text-align: left !important;
        margin: 0 !important;
        min-height: 0;
    }
    
    .intro-cta {
        flex-direction: column;
    }
    
    .cta-actions {
        flex-direction: column;
    }
    
    .cta-features,
    .trust-indicators {
        justify-content: center;
    }
}

/* About Section */
.about {
    padding: var(--spacing-20) 0;
    background: transparent;
    position: relative;
    overflow: hidden;
}
.about::before {
    content: '';
    position: absolute;
    top: 15%;
    left: 8%;
    width: 150px;
    height: 150px;
    background: radial-gradient(circle, var(--primary-light) 0%, transparent 40%);
    border-radius: 50%;
    opacity: 0.05;
    animation: float 25s ease-in-out infinite;
    z-index: 1;
}
.about::after {
    content: '';
    position: absolute;
    bottom: 10%;
    right: 10%;
    width: 100px;
    height: 100px;
    background: linear-gradient(60deg, var(--primary-color) 0%, transparent 60%);
    border-radius: 40%;
    opacity: 0.04;
    animation: floatReverse 22s ease-in-out infinite;
    z-index: 1;
}
.about-grid {
    display: grid;
    grid-template-columns: 1fr;
    gap: var(--spacing-12);
    align-items: center;
}
.about-title {
    font-size: var(--font-size-3xl);
    font-weight: 700;
    color: var(--text-primary);
    margin-bottom: var(--spacing-6);
}
.about-description {
    color: var(--text-secondary);
    margin-bottom: var(--spacing-6);
    line-height: 1.7;
    font-size: var(--font-size-lg);
}
.about-qualities {
    margin-bottom: var(--spacing-8);
}
.qualities-title {
    font-size: var(--font-size-xl);
    font-weight: 600;
    color: var(--text-primary);
    margin-bottom: var(--spacing-4);
}
.qualities-list {
    list-style: none;
    display: grid;
    grid-template-columns: 1fr;
    gap: var(--spacing-2);
}
.qualities-list li {
    color: var(--text-secondary);
    position: relative;
    padding-left: var(--spacing-6);
}
.qualities-list li::before {
    content: '✓';
    position: absolute;
    left: 0;
    color: var(--primary-color);
    font-weight: bold;
}
.vision-title {
    font-size: var(--font-size-xl);
    font-weight: 600;
    color: var(--text-primary);
    margin-bottom: var(--spacing-4);
}
.vision-description {
    color: var(--text-secondary);
    line-height: 1.7;
    font-size: var(--font-size-lg);
}
.about-image {
    display: flex;
    justify-content: center;
    align-items: center;
}
.about-visual {
    width: 100%;
    max-width: 500px;
    height: 400px;
    background: linear-gradient(135deg, var(--secondary-color), var(--text-primary));
    border-radius: var(--radius-xl);
    box-shadow: var(--shadow-xl);
    position: relative;
    overflow: hidden;
}
.about-visual::before {
    content: '';
    position: absolute;
    inset: 0;
    background: linear-gradient(45deg, transparent 30%, rgba(255,255,255,0.05) 50%, transparent 70%);
}
@media (min-width: 768px) {
    .about-grid {
        grid-template-columns: 1fr 1fr;
    }
    .qualities-list {
        grid-template-columns: repeat(2, 1fr);
    }
}
/* Partners Section */
.partners {
    padding: var(--spacing-20) 0;
    background-color: var(--surface);
}
.partners-carousel {
    overflow: visible;
    position: relative;
}
.partners-track {
    display: grid;
    grid-template-columns: repeat(auto-fit, minmax(250px, 1fr));
    gap: var(--spacing-16);
    max-width: 900px;
    margin: 0 auto;
}

/* CTA Section */
.cta {
    padding: var(--spacing-20) 0;
    background: transparent;
    color: var(--text-primary);
    position: relative;
    overflow: hidden;
}
.cta::before {
    content: '';
    position: absolute;
    top: 5%;
    left: 15%;
    width: 80px;
    height: 80px;
    background: radial-gradient(circle, var(--primary-light) 0%, transparent 50%);
    border-radius: 50%;
    opacity: 0.1;
    animation: drift 30s ease-in-out infinite;
    z-index: 1;
}
.cta::after {
    content: '';
    position: absolute;
    bottom: 8%;
    right: 20%;
    width: 120px;
    height: 40px;
    background: linear-gradient(90deg, transparent, var(--primary-color), transparent);
    opacity: 0.05;
    animation: shimmer 8s ease-in-out infinite;
    z-index: 1;
}
.cta-content {
    text-align: center;
}
.cta-title {
    font-size: var(--font-size-3xl);
    font-weight: 700;
    margin-bottom: var(--spacing-6);
}
.cta-description {
    font-size: var(--font-size-lg);
    margin-bottom: var(--spacing-8);
    max-width: 700px;
    margin-left: auto;
    margin-right: auto;
    opacity: 0.9;
}
.cta-buttons {
    display: flex;
    flex-direction: column;
    gap: var(--spacing-6);
    align-items: center;
    margin-bottom: 4rem;
}
.cta-contact {
    display: flex;
    flex-direction: column;
    gap: var(--spacing-2);
    align-items: center;
}
.cta-phone,
.cta-email {
    opacity: 0.9;
    font-weight: 500;
}
@media (min-width: 768px) {
    .cta-buttons {
        flex-direction: row;
        justify-content: center;
    }
    .cta-contact {
        flex-direction: row;
        gap: var(--spacing-4);
    }
    .cta-contact::before {
        content: '|';
        opacity: 0.5;
    }
}
/* Footer */
.footer {
    background-color: var(--secondary-color);
    color: white;
    padding: var(--spacing-16) 0 var(--spacing-8);
}
.footer-grid {
    display: grid;
    grid-template-columns: 1fr;
    gap: var(--spacing-8);
    margin-bottom: var(--spacing-8);
}

/* Desktop: 4-column layout */
@media (min-width: 768px) {
    .footer-grid {
        grid-template-columns: 2fr 1fr 1fr 1.5fr;
        gap: var(--spacing-12);
        align-items: start;
    }
}

/* Mobile: Everything centered */
@media (max-width: 767px) {
    .footer-grid {
        text-align: center;
        grid-template-columns: 1fr;
    }
    
    .footer-brand,
    .footer-links,
    .footer-contact {
        text-align: center;
    }
    
    .footer-certifications,
    .footer-social {
        text-align: center;
    }
    
    .footer-bottom {
        text-align: center;
    }
    
    .footer-legal {
        justify-content: center;
        text-align: center;
    }
}
.footer-brand {
    margin-bottom: var(--spacing-6);
}
.footer-logo {
    height: 140px;
    width: auto;
    margin-bottom: var(--spacing-4);
}
.footer-description {
    color: rgba(255, 255, 255, 0.8);
    line-height: 1.7;
    max-width: 300px;
}

/* Center footer description on mobile/tablet */
@media (max-width: 1023px) {
    .footer-description {
        text-align: center;
        margin-left: auto;
        margin-right: auto;
    }
}
.footer-title {
    font-size: var(--font-size-lg);
    font-weight: 600;
    margin-bottom: var(--spacing-4);
}
.footer-list {
    list-style: none;
}
.footer-list li {
    margin-bottom: var(--spacing-2);
}
.footer-list a {
    color: rgba(255, 255, 255, 0.8);
    text-decoration: none;
    transition: color var(--transition-fast);
}
.footer-list a:hover {
    color: var(--primary-light);
}
.contact-info p {
    color: rgba(255, 255, 255, 0.8);
    margin-bottom: var(--spacing-3);
    line-height: 1.6;
}
.contact-info a {
    color: white;
    text-decoration: none;
    transition: color var(--transition-fast);
}
.contact-info a:hover {
    color: #10b981;
    text-decoration: underline;
}
/* Footer Social Media */
.footer-social {
    text-align: center;
    margin-bottom: var(--spacing-8);
}
.footer-social h4 {
    color: white;
    margin-bottom: var(--spacing-4);
    font-size: var(--font-size-lg);
    font-weight: 600;
}
.social-links {
    display: flex;
    justify-content: center;
    gap: var(--spacing-4);
}
.social-link {
    display: flex;
    align-items: center;
    justify-content: center;
    width: 50px;
    height: 50px;
    background: rgba(255, 255, 255, 0.1);
    color: rgba(255, 255, 255, 0.8);
    border-radius: 50%;
    text-decoration: none;
    transition: all var(--transition-fast);
    border: 2px solid rgba(255, 255, 255, 0.2);
}
.social-link:hover {
    transform: translateY(-3px);
    box-shadow: 0 6px 20px rgba(0, 0, 0, 0.3);
}
.social-link.linkedin:hover {
    background: #0077b5;
    border-color: #0077b5;
    color: white;
}
.social-link svg {
    width: 24px;
    height: 24px;
    transition: transform var(--transition-fast);
}
.social-link:hover svg {
    transform: scale(1.1);
}
@media (max-width: 768px) {
    .footer-social {
        margin-bottom: var(--spacing-6);
    }
    .social-link {
        width: 45px;
        height: 45px;
    }
    .social-link svg {
        width: 20px;
        height: 20px;
    }
}
.footer-bottom {
    border-top: 1px solid rgba(255, 255, 255, 0.1);
    padding-top: var(--spacing-6);
    text-align: center;
    color: rgba(255, 255, 255, 0.6);
}
.footer-legal {
    margin-top: var(--spacing-4);
    display: flex;
    justify-content: center;
    gap: var(--spacing-6);
    flex-wrap: wrap;
}
.footer-legal a {
    color: var(--text-light);
    text-decoration: none;
    font-size: var(--font-size-sm);
    transition: color var(--transition-fast);
}
.footer-legal a:hover {
    color: var(--primary-light);
}
/* Footer Certifications Section */
.footer-certifications {
    margin: var(--spacing-12) 0 var(--spacing-8);
    padding: var(--spacing-8) 0;
    border-top: 1px solid rgba(255, 255, 255, 0.1);
    border-bottom: 1px solid rgba(255, 255, 255, 0.1);
    text-align: center;
}
.footer-certifications h4 {
    color: white;
    font-size: var(--font-size-lg);
    font-weight: 600;
    margin-bottom: var(--spacing-6);
    text-align: center;
}
.certifications-image {
    max-width: 100%;
    height: auto;
    border-radius: var(--radius-lg);
    transition: transform var(--transition-normal);
    display: block;
    margin: 0 auto;
}
.certifications-image:hover {
    transform: scale(1.02);
}
.partner-logo {
    max-height: 60px;
    height: auto;
    width: auto;
    display: block;
    margin: var(--spacing-4) auto 0;
    transition: transform var(--transition-normal);
}
.partner-logo:hover {
    transform: scale(1.05);
}
/* Responsive design for certifications */
@media (max-width: 767px) {
    .footer-certifications {
        margin: var(--spacing-8) 0 var(--spacing-6);
        padding: var(--spacing-6) 0;
    }
    .certifications-image {
        max-height: 100px;
        width: auto;
    }
    .footer-logo {
        height: 100px;
    }
}
@media (min-width: 768px) and (max-width: 1023px) {
    .certifications-image {
        max-height: 140px;
        width: auto;
    }
    .footer-logo {
        height: 120px;
    }
}
@media (min-width: 1024px) {
    .certifications-image {
        max-height: 200px;
        width: auto;
    }
    .footer-logo {
        height: 140px;
    }
}
/* Scroll to Top Button */
.scroll-to-top {
    position: fixed;
    bottom: 6.5rem;
    right: 2rem;
    width: 50px;
    height: 50px;
    background: #0f172a;
    color: white;
    border: 2px solid rgba(255, 255, 255, 0.9);
    border-radius: 50%;
    display: flex;
    align-items: center;
    justify-content: center;
    cursor: pointer;
    opacity: 0;
    visibility: hidden;
    transform: translateY(20px);
    transition: all var(--transition-fast);
    z-index: 1000;
    box-shadow: 0 4px 20px rgba(0, 0, 0, 0.3);
}
.scroll-to-top:hover {
    background: var(--primary);
    border-color: white;
    transform: translateY(0);
    box-shadow: 0 6px 25px rgba(8, 145, 178, 0.4);
}
.scroll-to-top.visible {
    opacity: 1;
    visibility: visible;
    transform: translateY(0);
}
.scroll-to-top svg {
    width: 24px;
    height: 24px;
    stroke: white;
    stroke-width: 2.5;
}
/* Responsive adjustments for scroll button */
@media (max-width: 768px) {
    .scroll-to-top {
        bottom: 6rem;
        right: 1.5rem;
        width: 45px;
        height: 45px;
    }
    .scroll-to-top svg {
        width: 20px;
        height: 20px;
    }
}
/* Controller Bot Chatbot Styles */
.chatbot-toggle {
    position: fixed;
    bottom: 2rem;
    right: 2rem;
    width: 60px;
    height: 60px;
    background: transparent;
    border-radius: 50%;
    display: flex;
    align-items: center;
    justify-content: center;
    cursor: pointer;
    box-shadow: 0 4px 20px rgba(8, 145, 178, 0.2);
    transition: all var(--transition-fast);
    z-index: 1001;
    border: 2px solid #0891b2;
}
.chatbot-toggle:hover {
    transform: scale(1.1);
    box-shadow: 0 6px 25px rgba(8, 145, 178, 0.3);
}
.chatbot-toggle.hidden {
    opacity: 0;
    visibility: hidden;
    transform: scale(0.8);
}
.chatbot-icon {
    width: 45px;
    height: 45px;
    border-radius: 50%;
    object-fit: contain;
}
.chatbot-pulse {
    position: absolute;
    top: -3px;
    right: -3px;
    width: 16px;
    height: 16px;
    background: #10b981;
    border-radius: 50%;
    border: 2px solid white;
}
.chatbot-pulse::after {
    content: '';
    position: absolute;
    top: 50%;
    left: 50%;
    transform: translate(-50%, -50%);
    width: 20px;
    height: 20px;
    background: #10b981;
    border-radius: 50%;
    opacity: 0.7;
    animation: pulse-ring 2s infinite;
}
@keyframes pulse-ring {
    0% {
        transform: translate(-50%, -50%) scale(0.8);
        opacity: 1;
    }
    100% {
        transform: translate(-50%, -50%) scale(2);
        opacity: 0;
    }
}
.chatbot-container {
    position: fixed;
    bottom: 2rem;
    right: 2rem;
    width: clamp(280px, min(380px, calc(100vw - 4rem)), 420px);
    height: clamp(400px, min(600px, calc(100dvh - 8rem)), 700px);
    background: linear-gradient(145deg, #ffffff 0%, #f8fafc 100%);
    border: 1px solid rgba(226, 232, 240, 0.8);
    border-radius: 16px;
    box-shadow: 0 20px 60px rgba(0, 0, 0, 0.2), 0 8px 32px rgba(0, 0, 0, 0.1);
    -webkit-backdrop-filter: blur(10px);
    backdrop-filter: blur(10px);
    display: flex;
    flex-direction: column;
    transform: translateY(100%) scale(0.8);
    opacity: 0;
    visibility: hidden;
    transition: all 0.3s cubic-bezier(0.4, 0, 0.2, 1);
    z-index: 1002;
    overflow: hidden;
    overscroll-behavior: contain;
}
.chatbot-container.open {
    transform: translateY(0) scale(1);
    opacity: 1;
    visibility: visible;
}
.chatbot-header {
    background: linear-gradient(135deg, var(--primary) 0%, var(--primary-dark) 100%);
    color: white;
    padding: 1rem;
    display: flex;
    align-items: center;
    justify-content: space-between;
}
.chatbot-header-info {
    display: flex;
    align-items: center;
    gap: 0.75rem;
}
.chatbot-avatar {
    width: 40px;
    height: 40px;
    border-radius: 50%;
    border: 2px solid rgba(255, 255, 255, 0.2);
    object-fit: contain;
    background: rgba(255, 255, 255, 0.1);
    padding: 4px;
}
.chatbot-header-text h3 {
    margin: 0;
    font-size: 1.1rem;
    font-weight: 600;
}
.chatbot-status {
    font-size: 0.85rem;
    opacity: 0.9;
    display: flex;
    align-items: center;
    gap: 0.5rem;
}
.chatbot-status::before {
    content: '';
    width: 8px;
    height: 8px;
    background: #10b981;
    border-radius: 50%;
    display: inline-block;
}
.chatbot-close {
    background: none;
    border: none;
    color: #000000;
    cursor: pointer;
    padding: 0.5rem;
    border-radius: 8px;
    transition: all var(--transition-fast);
    font-size: 1.2rem;
    font-weight: bold;
}
.chatbot-close:hover {
    background: rgba(0, 0, 0, 0.1);
    color: #111 !important; /* Black text for menu links */
}
/* .nav-link.home, .nav-link.services { color: #367588 !important; } */
.chatbot-close:active,
.chatbot-close:focus {
    color: #dc2626;
    background: rgba(220, 38, 38, 0.1);
}
.chatbot-messages {
    flex: 1;
    padding: 1rem;
    overflow-y: auto;
    background: #f8fafc;
    display: flex;
    flex-direction: column;
    gap: 1rem;
    scroll-behavior: smooth;
    max-height: min(65dvh, 520px);
    overscroll-behavior: contain;
}

/* Custom scrollbar for webkit browsers */
.chatbot-messages::-webkit-scrollbar {
    width: 4px;
}

.chatbot-messages::-webkit-scrollbar-track {
    background: transparent;
}

.chatbot-messages::-webkit-scrollbar-thumb {
    background: rgba(8, 145, 178, 0.3);
    border-radius: 2px;
}

.chatbot-messages::-webkit-scrollbar-thumb:hover {
    background: rgba(8, 145, 178, 0.5);
}
.message {
    display: flex;
    gap: 0.75rem;
    max-width: 85%;
}
.bot-message {
    align-self: flex-start;
}
.user-message {
    align-self: flex-end;
    flex-direction: row-reverse;
}
.message-avatar {
    width: 32px;
    height: 32px;
    border-radius: 50%;
    object-fit: contain;
    background: var(--primary);
    padding: 4px;
    flex-shrink: 0;
}
.user-avatar {
    width: 32px;
    height: 32px;
    border-radius: 50%;
    background: var(--text-secondary);
    color: white;
    display: flex;
    align-items: center;
    justify-content: center;
    font-size: 1rem;
    flex-shrink: 0;
}
.message-content {
    flex: 1;
}
.message-text {
    background: transparent;
    padding: 0.75rem 1rem;
    border-radius: 18px;
    border: 1px solid #e2e8f0;
    line-height: 1.5;
    word-wrap: break-word;
}
.user-message .message-text {
    background: var(--primary);
    color: white;
    border-color: var(--primary);
}
.message-time {
    font-size: 0.75rem;
    color: var(--text-secondary);
    margin-top: 0.25rem;
    opacity: 0.7;
}
.user-message .message-time {
    text-align: right;
}
.typing-indicator .message-text {
    padding: 1rem;
    background: transparent;
    border: 1px solid #e2e8f0;
}
.typing-dots {
    display: flex;
    gap: 8px;
    align-items: center;
}
.typing-dots span {
    width: 10px;
    height: 10px;
    background: var(--primary-color);
    position: relative;
    clip-path: polygon(
        50% 0%, 60% 10%, 90% 10%, 100% 50%, 90% 90%, 60% 90%, 50% 100%,
        40% 90%, 10% 90%, 0% 50%, 10% 10%, 40% 10%
    );
    animation: typing-cog-spin 1.5s infinite;
}
.typing-dots span:nth-child(2) {
    animation-delay: 0.2s;
}
.typing-dots span:nth-child(3) {
    animation-delay: 0.4s;
}
@keyframes typing-cog-spin {
    0%, 60%, 100% {
        transform: rotate(0deg) scale(0.8);
        opacity: 0.4;
    }
    30% {
        transform: rotate(180deg) scale(1.1);
        opacity: 1;
    }
}
.chatbot-input-container {
    padding: 1rem;
    background: transparent;
    border-top: 1px solid #e2e8f0;
}
.chatbot-input-wrapper {
    display: flex;
    gap: 0.5rem;
    margin-bottom: 0.75rem;
}
.chatbot-input {
    flex: 1;
    padding: 0.75rem 1rem;
    border: 2px solid #e2e8f0;
    border-radius: 25px;
    font-size: 0.9rem;
    transition: border-color var(--transition-fast);
    resize: none;
    outline: none;
}
.chatbot-input:focus {
    border-color: var(--primary);
}
.chatbot-send-btn {
    width: 44px;
    height: 44px;
    background: var(--primary);
    color: white;
    border: none;
    border-radius: 50%;
    cursor: pointer;
    display: flex;
    align-items: center;
    justify-content: center;
    transition: all var(--transition-fast);
}
.chatbot-send-btn:hover {
    background: var(--primary-dark);
    transform: scale(1.05);
}
.chatbot-quick-actions {
    display: flex;
    gap: 0.5rem;
    flex-wrap: wrap;
}
.quick-action-btn {
    background: #f1f5f9;
    border: 1px solid #e2e8f0;
    color: var(--text-secondary);
    font-size: 0.8rem;
    padding: 0.5rem 0.75rem;
    border-radius: 16px;
    cursor: pointer;
    transition: all var(--transition-fast);
}
.quick-action-btn:hover {
    background: var(--primary);
    color: white;
    border-color: var(--primary);
}
/* Chat links within messages */
.chat-link {
    color: var(--primary);
    text-decoration: none;
    font-weight: 600;
    border-bottom: 1px solid rgba(8, 145, 178, 0.3);
    transition: all var(--transition-fast);
    padding: 2px 4px;
    border-radius: 4px;
}
.chat-link:hover {
    background: rgba(8, 145, 178, 0.1);
    border-bottom-color: var(--primary);
    text-decoration: none;
}
/* Responsive adjustments for different screen sizes */

/* Large tablets and small desktops */
@media (max-width: 1024px) {
    .chatbot-container {
        width: min(360px, calc(100vw - 3rem));
        height: min(580px, calc(100vh - 6rem));
        right: 1.5rem;
        bottom: 1.5rem;
    }
    .chatbot-toggle {
        bottom: 1.25rem;
        right: 1.25rem;
    }
}

/* Tablets */
@media (max-width: 768px) {
    .chatbot-container {
        width: min(90vw, 400px);
        height: min(85dvh, 650px);
        bottom: 1rem;
        left: 50%;
        right: auto;
        transform: translateX(-50%) translateY(100%) scale(0.8);
        border-radius: 12px;
        padding-bottom: env(safe-area-inset-bottom, 0);
    }
    .chatbot-container.open {
        transform: translateX(-50%) translateY(0) scale(1);
    }
    .chatbot-toggle {
        bottom: 1.5rem;
        right: 1.5rem;
        width: 56px;
        height: 56px;
    }
    .chatbot-icon {
        width: 32px;
        height: 32px;
    }
    .chatbot-header {
        padding: 0.875rem 1rem;
    }
    .chatbot-header-text h3 {
        font-size: 1rem;
    }
    .chatbot-status {
        font-size: 0.8rem;
    }
}

/* Mobile phones */
@media (max-width: 480px) {
    .chatbot-container {
        width: calc(100vw - 1rem);
        height: min(90dvh, 600px);
        bottom: 0.5rem;
        left: 50%;
        right: auto;
        transform: translateX(-50%) translateY(100%) scale(0.8);
        border-radius: 8px;
        padding-bottom: env(safe-area-inset-bottom, 0);
        overscroll-behavior: contain;
    }
    .chatbot-container.open {
        transform: translateX(-50%) translateY(0) scale(1);
    }
    .chatbot-toggle {
        bottom: 1rem;
        right: 1rem;
        width: 52px;
        height: 52px;
    }
    .chatbot-icon {
        width: 28px;
        height: 28px;
    }
    .chatbot-header {
        padding: 0.75rem;
    }
    .chatbot-header-text h3 {
        font-size: 0.95rem;
    }
    .chatbot-status {
        font-size: 0.75rem;
    }
    .chatbot-avatar {
        width: 35px;
        height: 35px;
    }
    .chatbot-close {
        padding: 0.375rem;
    }
    .chatbot-input-container {
        padding: 0.75rem;
    }
    .chatbot-input {
        padding: 0.625rem 0.875rem;
        font-size: 0.875rem;
    }
    .chatbot-send-btn {
        width: 40px;
        height: 40px;
        min-width: 40px;
    }
    .message {
        max-width: 90%;
    }
    .chatbot-quick-actions {
        display: grid;
        grid-template-columns: 1fr 1fr;
        gap: 0.375rem;
    }
    .quick-action-btn {
        font-size: 0.75rem;
        padding: 0.5rem;
        text-align: center;
        white-space: nowrap;
        overflow: hidden;
        text-overflow: ellipsis;
    }
}

/* Extra small mobile devices */
@media (max-width: 360px) {
    .chatbot-container {
        height: min(95vh, 550px);
        border-radius: 6px;
    }
    .chatbot-toggle {
        width: 48px;
        height: 48px;
    }
    .chatbot-icon {
        width: 24px;
        height: 24px;
    }
    .chatbot-quick-actions {
        grid-template-columns: 1fr;
    }
    .quick-action-btn {
        font-size: 0.7rem;
        padding: 0.375rem;
    }
}
/* Popup Tooltip Styles */
.popup-tooltip {
    position: absolute;
    background: linear-gradient(135deg, var(--surface), var(--surface-dark));
    border: 1px solid var(--border);
    border-radius: var(--radius-lg);
    padding: var(--spacing-0);
    box-shadow: 0 20px 40px rgba(0, 0, 0, 0.15), 0 8px 16px rgba(0, 0, 0, 0.1);
    z-index: 10000;
    max-width: 300px;
    min-width: 250px;
    opacity: 0;
    transform: translateY(10px) scale(0.95);
    transition: all var(--transition-normal) cubic-bezier(0.4, 0, 0.2, 1);
    -webkit-backdrop-filter: blur(10px);
    -webkit-backdrop-filter: blur(10px);
    backdrop-filter: blur(10px);
    border-left: 4px solid var(--primary-color);
}
.popup-tooltip-show {
    opacity: 1;
    transform: translateY(0) scale(1);
}
.popup-tooltip-header {
    display: flex;
    justify-content: space-between;
    align-items: center;
    padding: var(--spacing-4) var(--spacing-4) var(--spacing-2);
    border-bottom: 1px solid var(--border);
    margin-bottom: var(--spacing-3);
}
.popup-tooltip-title {
    font-size: var(--font-size-sm);
    font-weight: var(--font-weight-semibold);
    color: var(--text-primary);
    margin: 0;
    line-height: 1.3;
}
.popup-tooltip-close {
    background: none;
    border: none;
    cursor: pointer;
    padding: var(--spacing-1);
    border-radius: var(--radius-sm);
    color: var(--text-secondary);
    transition: all var(--transition-fast);
    display: flex;
    align-items: center;
    justify-content: center;
    width: 24px;
    height: 24px;
}
.popup-tooltip-close:hover {
    background: var(--primary-color-alpha);
    color: var(--primary-color);
    transform: scale(1.1);
}
.popup-tooltip-content {
    padding: 0 var(--spacing-4) var(--spacing-4);
}
.popup-tooltip-content p {
    margin: 0;
    font-size: var(--font-size-xs);
    line-height: 1.5;
    color: var(--text-secondary);
}
.popup-tooltip-arrow {
    position: absolute;
    width: 12px;
    height: 12px;
    background: var(--surface);
    border: 1px solid var(--border);
    transform: rotate(45deg);
    z-index: -1;
}
.popup-tooltip-arrow.top-left,
.popup-tooltip-arrow.top-right {
    bottom: -7px;
    border-top: none;
    border-left: none;
}
.popup-tooltip-arrow.bottom-left,
.popup-tooltip-arrow.bottom-right {
    top: -7px;
    border-bottom: none;
    border-right: none;
}
.popup-tooltip-arrow.left {
    right: -7px;
    top: 50%;
    margin-top: -6px;
    border-left: none;
    border-bottom: none;
}
.popup-tooltip-arrow.right {
    left: -7px;
    top: 50%;
    margin-top: -6px;
    border-right: none;
    border-top: none;
}
.popup-tooltip-arrow.top-left {
    left: 50px;
}
.popup-tooltip-arrow.top-right {
    right: 50px;
}
.popup-tooltip-arrow.bottom-left {
    left: 50px;
}
.popup-tooltip-arrow.bottom-right {
    right: 50px;
}
/* Popup Tooltip Animation */
@keyframes popupTooltipSlideIn {
    from {
        opacity: 0;
        transform: translateY(20px) scale(0.9);
    }
    to {
        opacity: 1;
        transform: translateY(0) scale(1);
    }
}
/* Mobile - Hide popup tooltips on small screens */
@media (max-width: 767px) {
    .popup-tooltip {
        display: none;
    }
}
/* Dark mode support - but force white background on body */
@media (prefers-color-scheme: dark) {
    html, body {
        background: #ffffff !important;
        background-color: #ffffff !important;
    }
    .popup-tooltip {
        background: linear-gradient(135deg, var(--surface-dark), var(--bg-primary));
        border-color: rgba(255, 255, 255, 0.1);
    }
    .popup-tooltip-arrow {
        background: var(--surface-dark);
        border-color: rgba(255, 255, 255, 0.1);
    }
}
/* Professional Tooltip Styles */
.pro-tooltip {
    position: absolute;
    z-index: 10000;
    visibility: hidden;
    opacity: 0;
    pointer-events: none;
    transition: all 0.2s cubic-bezier(0.4, 0, 0.2, 1);
    max-width: 280px;
    font-size: 0.875rem;
    line-height: 1.4;
    display: none;
}
/* Tooltip Container */
.pro-tooltip .tooltip-text {
    background: var(--text-primary);
    color: white;
    padding: 0.75rem 1rem;
    border-radius: 8px;
    box-shadow: 0 8px 32px rgba(0, 0, 0, 0.2);
    position: relative;
    word-wrap: break-word;
    font-weight: 500;
}
.pro-tooltip .tooltip-icon {
    display: inline-block;
    margin-right: 0.5rem;
    font-weight: bold;
    font-size: 1rem;
}
/* Tooltip with Icon Layout */
.pro-tooltip-success .tooltip-text,
.pro-tooltip-warning .tooltip-text,
.pro-tooltip-error .tooltip-text,
.pro-tooltip-info .tooltip-text,
.pro-tooltip-help .tooltip-text {
    display: flex;
    align-items: center;
    gap: 0.5rem;
}
/* Tooltip Types */
.pro-tooltip-success .tooltip-text {
    background: #10b981;
    border-left: 4px solid #059669;
}
.pro-tooltip-warning .tooltip-text {
    background: #f59e0b;
    border-left: 4px solid #d97706;
}
.pro-tooltip-error .tooltip-text {
    background: #ef4444;
    border-left: 4px solid #dc2626;
}
.pro-tooltip-info .tooltip-text {
    background: var(--primary);
    border-left: 4px solid var(--primary-dark);
}
.pro-tooltip-help .tooltip-text {
    background: #8b5cf6;
    border-left: 4px solid #7c3aed;
}
/* Tooltip Arrow Positioning */
.pro-tooltip-top .tooltip-text::after {
    content: '';
    position: absolute;
    top: 100%;
    left: 50%;
    transform: translateX(-50%);
    border: 6px solid transparent;
    border-top-color: var(--text-primary);
}
.pro-tooltip-success.pro-tooltip-top .tooltip-text::after {
    border-top-color: #10b981;
}
.pro-tooltip-warning.pro-tooltip-top .tooltip-text::after {
    border-top-color: #f59e0b;
}
.pro-tooltip-error.pro-tooltip-top .tooltip-text::after {
    border-top-color: #ef4444;
}
.pro-tooltip-info.pro-tooltip-top .tooltip-text::after {
    border-top-color: var(--primary);
}
.pro-tooltip-help.pro-tooltip-top .tooltip-text::after {
    border-top-color: #8b5cf6;
}
.pro-tooltip-bottom .tooltip-text::after {
    content: '';
    position: absolute;
    bottom: 100%;
    left: 50%;
    transform: translateX(-50%);
    border: 6px solid transparent;
    border-bottom-color: var(--text-primary);
}
.pro-tooltip-success.pro-tooltip-bottom .tooltip-text::after {
    border-bottom-color: #10b981;
}
.pro-tooltip-warning.pro-tooltip-bottom .tooltip-text::after {
    border-bottom-color: #f59e0b;
}
.pro-tooltip-error.pro-tooltip-bottom .tooltip-text::after {
    border-bottom-color: #ef4444;
}
.pro-tooltip-info.pro-tooltip-bottom .tooltip-text::after {
    border-bottom-color: var(--primary);
}
.pro-tooltip-help.pro-tooltip-bottom .tooltip-text::after {
    border-bottom-color: #8b5cf6;
}
.pro-tooltip-left .tooltip-text::after {
    content: '';
    position: absolute;
    top: 50%;
    left: 100%;
    transform: translateY(-50%);
    border: 6px solid transparent;
    border-left-color: var(--text-primary);
}
.pro-tooltip-success.pro-tooltip-left .tooltip-text::after {
    border-left-color: #10b981;
}
.pro-tooltip-warning.pro-tooltip-left .tooltip-text::after {
    border-left-color: #f59e0b;
}
.pro-tooltip-error.pro-tooltip-left .tooltip-text::after {
    border-left-color: #ef4444;
}
.pro-tooltip-info.pro-tooltip-left .tooltip-text::after {
    border-left-color: var(--primary);
}
.pro-tooltip-help.pro-tooltip-left .tooltip-text::after {
    border-left-color: #8b5cf6;
}
.pro-tooltip-right .tooltip-text::after {
    content: '';
    position: absolute;
    top: 50%;
    right: 100%;
    transform: translateY(-50%);
    border: 6px solid transparent;
    border-right-color: var(--text-primary);
}
.pro-tooltip-success.pro-tooltip-right .tooltip-text::after {
    border-right-color: #10b981;
}
.pro-tooltip-warning.pro-tooltip-right .tooltip-text::after {
    border-right-color: #f59e0b;
}
.pro-tooltip-error.pro-tooltip-right .tooltip-text::after {
    border-right-color: #ef4444;
}
.pro-tooltip-info.pro-tooltip-right .tooltip-text::after {
    border-right-color: var(--primary);
}
.pro-tooltip-help.pro-tooltip-right .tooltip-text::after {
    border-right-color: #8b5cf6;
}
/* Follow cursor tooltip (no arrow) */
.pro-tooltip-follow .tooltip-text::after {
    display: none;
}
/* Responsive tooltip adjustments */
@media (max-width: 768px) {
    .pro-tooltip {
        max-width: 240px;
        font-size: 0.8rem;
    }
    .pro-tooltip .tooltip-text {
        padding: 0.6rem 0.8rem;
    }
}
/* Accessibility - reduce motion */
@media (prefers-reduced-motion: reduce) {
    .pro-tooltip {
        transition: opacity 0.1s ease;
    }
}
/* Disable tooltips on mobile to prevent interference with navigation */
@media (max-width: 768px) {
    .pro-tooltip,
    [data-tooltip] {
        pointer-events: none !important;
    }
    .pro-tooltip {
        display: none !important;
        visibility: hidden !important;
        opacity: 0 !important;
    }
    /* Ensure mobile navigation links are always clickable */
    .nav-menu.mobile-open .nav-link {
        pointer-events: auto !important;
        position: relative;
        z-index: 999;
    }
}
/* ========================================
   UNIFIED ICON SIZING SYSTEM
   Professional sizing with transparent background support
   ======================================== */

/* Training course icons - Large display icons */
.course-icon-png {
    width: 48px;
    height: 48px;
    object-fit: contain;
    display: inline-block;
}

/* Service card icons - Large prominent icons */
.service-card-icon-png {
    width: 48px;
    height: 48px;
    object-fit: contain;
    display: inline-block;
}

/* Service detail icons - Medium inline icons */
.service-detail-icon-png {
    width: 32px;
    height: 32px;
    object-fit: contain;
    display: inline-block;
}

/* Feature icons - Small inline icons */
.feature-icon-png {
    width: 24px;
    height: 24px;
    object-fit: contain;
    vertical-align: middle;
    display: inline-block;
}

/* Service icon images - Large icons when used as img elements */
img.service-icon {
    width: 48px;
    height: 48px;
    object-fit: contain;
    display: inline-block;
}

/* Benefits Section Styling */
.benefits-section {
    padding: var(--spacing-16) 0;
    background: var(--accent-color);
}

.benefits-grid {
    display: grid;
    grid-template-columns: repeat(auto-fit, minmax(280px, 1fr));
    gap: var(--spacing-8);
    margin-top: var(--spacing-12);
}

.benefit-item {
    text-align: center;
    padding: var(--spacing-6);
}

.benefit-icon {
    width: 64px;
    height: 64px;
    margin: 0 auto var(--spacing-4);
    background: var(--primary-color);
    color: white;
    border-radius: var(--radius-lg);
    display: flex;
    align-items: center;
    justify-content: center;
}

.benefit-icon svg {
    width: 32px;
    height: 32px;
    stroke-width: 2;
}

.benefit-item h3 {
    font-size: 1.25rem;
    font-weight: 600;
    color: var(--text-primary);
    margin-bottom: var(--spacing-3);
}

.benefit-item p {
    color: var(--text-secondary);
    line-height: 1.6;
}

/* Service Footer Styling */
.service-footer {
    margin-top: var(--spacing-6);
    padding-top: var(--spacing-4);
    border-top: 1px solid var(--border-color);
    display: flex;
    justify-content: space-between;
    align-items: center;
}

.service-duration {
    font-size: 0.875rem;
    color: var(--text-secondary);
    font-weight: 500;
}

.service-contact {
    background: var(--primary-color);
    color: white !important;
    padding: var(--spacing-2) var(--spacing-4);
    border-radius: var(--radius-md);
    text-decoration: none;
    font-size: 0.875rem;
    font-weight: 500;
    transition: background-color 0.2s ease;
    display: inline-block;
}

.service-contact:hover {
    background: #0f766e;
    color: white !important;
    text-decoration: none;
}

/* Overview Image Styling */
.overview-image {
    width: 100%;
    height: 100%;
    object-fit: cover;
    border-radius: var(--radius-lg);
    box-shadow: 0 20px 25px -5px rgba(0, 0, 0, 0.1), 0 10px 10px -5px rgba(0, 0, 0, 0.04);
}

/* Product Showcase Styles */
.store-hero {
    background: linear-gradient(135deg, #0f766e 0%, #10b981 50%, #14b8a6 100%);
    color: white;
    padding: 4.5rem 0 4rem;
    text-align: center;
    position: relative;
    overflow: hidden;
    margin-bottom: 0;
}

/* Override for pages with custom background images */
.store-hero[data-bg-fixed="true"] {
    background: none !important;
}

.store-hero[data-bg-fixed="true"]::before {
    display: none !important;
}
.store-hero::before {
    content: '';
    position: absolute;
    top: 0;
    left: 0;
    right: 0;
    bottom: 0;
    background: rgba(0, 0, 0, 0.15);
    z-index: 1;
    pointer-events: none;
}
.store-hero-content {
    position: relative;
    z-index: 2;
}
.store-hero .page-title {
    font-size: 2.75rem;
    font-weight: 700;
    margin-bottom: 1rem;
    letter-spacing: -0.02em;
}
.store-hero .page-subtitle {
    font-size: 1.125rem;
    opacity: 0.95;
    max-width: 700px;
    margin: 0 auto;
    line-height: 1.6;
}
.store-controls {
    background: var(--background-light);
    padding: 2rem 0;
    border-bottom: 1px solid var(--border-color);
}
.store-toolbar {
    display: flex;
    align-items: center;
    justify-content: space-between;
    gap: 2rem;
    flex-wrap: wrap;
}
.search-container {
    position: relative;
    flex: 1;
    max-width: 400px;
}
.search-input {
    width: 100%;
    padding: 0.75rem 1rem;
    padding-right: 3rem;
    border: 2px solid var(--border-color);
    border-radius: 8px;
    font-size: 1rem;
    transition: border-color var(--transition-fast);
}
.search-input:focus {
    outline: none;
    border-color: var(--primary);
}
.search-btn {
    position: absolute;
    right: 0.75rem;
    top: 50%;
    transform: translateY(-50%);
    background: none;
    border: none;
    color: var(--text-secondary);
    cursor: pointer;
    padding: 0.25rem;
}
.filter-controls {
    display: flex;
    gap: 1rem;
}
.filter-select {
    padding: 0.75rem 1rem;
    border: 2px solid var(--border-color);
    border-radius: 8px;
    background: transparent;
    font-size: 1rem;
    cursor: pointer;
    transition: border-color var(--transition-fast);
}
.filter-select:focus {
    outline: none;
    border-color: var(--primary);
}
/* Product Grid - CEMBRE-inspired minimal design */
.store-products {
    padding: 4rem 0;
}
.products-grid {
    display: grid;
    grid-template-columns: repeat(auto-fill, minmax(300px, 1fr));
    gap: 3rem;
    margin-bottom: 3rem;
}
.product-card {
    background: #ffffff;
    border: 1px solid #e5e7eb;
    border-radius: 8px;
    overflow: hidden;
    transition: border-color var(--transition-fast), box-shadow var(--transition-fast);
}
.product-card:hover {
    border-color: var(--brand-teal);
    box-shadow: 0 4px 12px rgba(16, 185, 129, 0.15);
}
.product-image {
    position: relative;
    aspect-ratio: 4/3;
    overflow: hidden;
    background: #f8fafc;
    display: flex;
    align-items: center;
    justify-content: center;
    padding: 1.5rem;
}
.product-image img {
    width: 100%;
    height: 100%;
    object-fit: contain;
    transition: transform var(--transition-fast);
}
.product-card:hover .product-image img {
    transform: scale(1.03);
}
.product-badge {
    position: absolute;
    top: 1rem;
    right: 1rem;
    background: var(--accent);
    color: white;
    padding: 0.25rem 0.75rem;
    border-radius: 20px;
    font-size: 0.875rem;
    font-weight: 600;
}
.product-info {
    padding: 1.75rem;
    background: #ffffff;
}
.product-manufacturer {
    color: var(--brand-teal);
    font-size: 0.8rem;
    font-weight: 600;
    text-transform: uppercase;
    letter-spacing: 0.05em;
    margin-bottom: 0.5rem;
}
.product-name {
    font-size: 1.125rem;
    font-weight: 600;
    color: var(--text-primary);
    margin-bottom: 0.5rem;
    line-height: 1.4;
}
.product-model {
    color: var(--text-light);
    font-size: 0.875rem;
    margin-bottom: 0.75rem;
}
.product-description {
    color: var(--text-secondary);
    margin-bottom: 1.25rem;
    line-height: 1.6;
    font-size: 0.9375rem;
}
.product-specs {
    display: grid;
    grid-template-columns: 1fr 1fr;
    gap: 0.625rem;
    margin-bottom: 1.5rem;
    padding-top: 1rem;
    border-top: 1px solid #f1f5f9;
}
.spec-item {
    background: #f8fafc;
    color: var(--text-secondary);
    padding: 0.5rem 0.75rem;
    border-radius: 4px;
    font-size: 0.8125rem;
    line-height: 1.4;
    font-weight: 500;
}
.product-actions {
    display: flex;
    gap: 0.75rem;
    margin-top: 1rem;
}
.product-actions .btn-primary,
.product-actions .btn-secondary {
    flex: 1;
    padding: 0.75rem 1rem;
    font-size: 0.875rem;
    display: flex;
    align-items: center;
    justify-content: center;
    gap: 0.5rem;
    border-radius: 6px;
    font-weight: 600;
    transition: all var(--transition-fast);
}
.product-actions .btn-primary {
    background: var(--brand-teal);
    color: white;
    border: none;
}
.product-actions .btn-primary:hover {
    background: #0d9488;
    transform: translateY(-1px);
}
.product-actions .btn-secondary {
    background: transparent;
    color: var(--brand-teal);
    border: 2px solid var(--brand-teal);
}
.product-actions .btn-secondary:hover {
    background: #f0fdfa;
    border-color: #0d9488;
    color: #0d9488;
}
.product-footer {
    display: flex;
    align-items: center;
    justify-content: space-between;
}
.product-price {
    display: flex;
    align-items: center;
    gap: 0.5rem;
}
.original-price {
    color: var(--text-secondary);
    text-decoration: line-through;
    font-size: 0.875rem;
}
.current-price {
    color: var(--primary);
    font-size: 1.25rem;
    font-weight: 600;
}
/* Store Empty State */
.store-empty-state {
    text-align: center;
    padding: 4rem 2rem;
    grid-column: 1 / -1;
}
.empty-icon {
    font-size: 4rem;
    margin-bottom: 1rem;
}
.store-empty-state h3 {
    font-size: 1.5rem;
    margin-bottom: 1rem;
    color: var(--text-primary);
}
.store-empty-state p {
    color: var(--text-secondary);
    margin-bottom: 2rem;
    max-width: 500px;
    margin-left: auto;
    margin-right: auto;
}
/* Store Features */
.store-features {
    background: var(--background-light);
    padding: 4rem 0;
}
.features-grid {
    display: grid;
    grid-template-columns: repeat(auto-fit, minmax(250px, 1fr));
    gap: 2rem;
}
.feature-card {
    text-align: center;
    padding: 2rem;
    background: transparent;
    border-radius: 12px;
    box-shadow: 0 4px 20px rgba(0, 0, 0, 0.05);
}
.feature-icon {
    font-size: 3rem;
    margin-bottom: 1rem;
}
.feature-card h3 {
    font-size: 1.25rem;
    margin-bottom: 1rem;
    color: var(--text-primary);
}
.feature-card p {
    color: var(--text-secondary);
    line-height: 1.5;
}
/* Store Partner Section */
.store-partner-section {
    background: var(--background-light);
    padding: 3rem 0;
    border-bottom: 1px solid var(--border-light);
}

.store-partner-content {
    display: flex;
    align-items: center;
    justify-content: center;
    gap: 2rem;
    flex-wrap: wrap;
    text-align: center;
}

.partner-badge {
    background: linear-gradient(135deg, var(--primary-color), var(--primary-light));
    color: white;
    padding: 0.5rem 1rem;
    border-radius: 20px;
    font-size: 0.875rem;
    font-weight: 600;
    text-transform: uppercase;
    letter-spacing: 0.5px;
    margin-bottom: 1rem;
    display: inline-block;
}

.store-partner-logo {
    flex-shrink: 0;
    display: flex;
    align-items: center;
    justify-content: center;
}

.store-partner-image {
    max-width: 350px;
    max-height: 120px;
    width: auto;
    height: auto;
    object-fit: contain;
    transition: all 0.3s ease;
}

.store-partner-image:hover {
    transform: scale(1.05);
    filter: brightness(1.1);
}

.store-partner-text {
    flex: 1;
    min-width: 300px;
    max-width: 500px;
}

.store-partner-text h3 {
    color: var(--text-primary);
    font-size: 1.5rem;
    font-weight: 700;
    margin-bottom: 1rem;
    text-align: center;
}

.store-partner-text p {
    color: var(--text-secondary);
    font-size: 1rem;
    line-height: 1.6;
    text-align: center;
}

/* Enhanced Responsive Design for Store */
/* Large Desktop - 1440px+ */
@media (min-width: 1440px) {
    .store-hero {
        padding: 8rem 0 6rem;
    }
    .store-hero h1 {
        font-size: 4rem;
    }
    .store-hero p {
        font-size: 1.5rem;
        max-width: 800px;
        margin: 0 auto;
    }
    .products-grid {
        grid-template-columns: repeat(auto-fill, minmax(350px, 1fr));
        gap: 3rem;
    }
    .store-toolbar {
        padding: 0 2rem;
    }
    .search-container {
        max-width: 500px;
    }
}
/* Desktop - 1024px to 1439px */
@media (min-width: 1024px) and (max-width: 1439px) {
    .store-hero {
        padding: 7rem 0 5rem;
    }
    .products-grid {
        grid-template-columns: repeat(auto-fill, minmax(320px, 1fr));
        gap: 2.5rem;
    }
}
/* Tablet Landscape - 768px to 1023px */
@media (min-width: 768px) and (max-width: 1023px) {
    .store-hero {
        padding: 6rem 0 4rem;
    }
    .store-hero h1 {
        font-size: 2.5rem;
    }
    .store-toolbar {
        gap: 1.5rem;
        padding: 0 1rem;
    }
    .search-container {
        max-width: 350px;
    }
    .filter-controls {
        gap: 0.75rem;
    }
    .filter-select {
        min-width: 140px;
    }
    .products-grid {
        grid-template-columns: repeat(auto-fill, minmax(280px, 1fr));
        gap: 2rem;
    }
    .features-grid {
        grid-template-columns: repeat(2, 1fr);
        gap: 2rem;
    }
    .feature-card {
        padding: 1.5rem;
    }
    .progress-line {
        width: 80px;
    }
    
    /* Store Partner Responsive - Tablet Landscape */
    .store-partner-content {
        gap: 1.5rem;
    }
    .store-partner-image {
        max-width: 300px;
        max-height: 100px;
    }
}
/* Tablet Portrait - 480px to 767px */
@media (min-width: 480px) and (max-width: 767px) {
    .store-hero {
        padding: 5rem 0 3rem;
    }
    .store-hero h1 {
        font-size: 2.25rem;
        line-height: 1.2;
    }
    .store-hero p {
        font-size: 1.125rem;
        margin-bottom: 2rem;
    }
    .store-toolbar {
        flex-direction: column;
        align-items: stretch;
        gap: 1rem;
        padding: 0 1rem;
    }
    .search-container {
        max-width: 100%;
    }
    .filter-controls {
        display: grid;
        grid-template-columns: 1fr 1fr;
        gap: 1rem;
    }
    .filter-select {
        width: 100%;
        padding: 0.875rem 1rem;
        font-size: 1rem;
    }
    .products-grid {
        grid-template-columns: repeat(auto-fill, minmax(250px, 1fr));
        gap: 1.5rem;
        padding: 0 1rem;
    }
    .product-card {
        border-radius: 10px;
    }
    .product-info {
        padding: 1.25rem;
    }
    .product-footer {
        flex-direction: column;
        gap: 1rem;
        align-items: stretch;
    }
    .features-grid {
        grid-template-columns: 1fr;
        gap: 1.5rem;
    }
    .feature-card {
        padding: 2rem 1.5rem;
        text-align: center;
    }
    .form-grid {
        grid-template-columns: 1fr;
        gap: 1rem;
    }
    .progress-line {
        width: 60px;
    }
    .step-number {
        width: 35px;
        height: 35px;
        font-size: 0.875rem;
    }
    .step-label {
        font-size: 0.8rem;
    }
    
    /* Store Partner Responsive - Tablet Portrait */
    .store-partner-content {
        flex-direction: column;
        text-align: center;
        gap: 1rem;
    }
    .store-partner-image {
        max-width: 280px;
        max-height: 90px;
    }
    .store-partner-text {
        min-width: auto;
    }
}
/* Mobile - up to 479px */
@media (max-width: 479px) {
    .store-hero {
        padding: 4rem 0 2rem;
    }
    .store-hero h1 {
        font-size: 1.875rem;
        line-height: 1.1;
        margin-bottom: 1rem;
    }
    .store-hero p {
        font-size: 1rem;
        margin-bottom: 1.5rem;
        padding: 0 1rem;
    }
    .store-controls {
        padding: 1.5rem 0;
    }
    .store-toolbar {
        flex-direction: column;
        gap: 1rem;
        padding: 0 1rem;
    }
    .search-container {
        order: 1;
    }
    .search-input {
        padding: 1rem;
        font-size: 16px; /* Prevents zoom on iOS */
        border-radius: 12px;
    }
    .search-btn {
        right: 1rem;
    }
    .filter-controls {
        order: 2;
        display: flex;
        flex-direction: column;
        gap: 0.75rem;
    }
    .filter-select {
        width: 100%;
        padding: 1rem;
        font-size: 16px; /* Prevents zoom on iOS */
        border-radius: 12px;
        -webkit-appearance: none;
        appearance: none;
        background-image: url("data:image/svg+xml;charset=UTF-8,%3csvg xmlns='http://www.w3.org/2000/svg' viewBox='0 0 24 24' fill='none' stroke='currentColor' stroke-width='2' stroke-linecap='round' stroke-linejoin='round'%3e%3cpolyline points='6,9 12,15 18,9'%3e%3c/polyline%3e%3c/svg%3e");
        background-repeat: no-repeat;
        background-position: right 1rem center;
        background-size: 1rem;
        padding-right: 3rem;
    }
    .products-grid {
        grid-template-columns: 1fr;
        gap: 1rem;
        padding: 0 1rem;
    }
    .product-card {
        border-radius: 8px;
        box-shadow: 0 2px 12px rgba(0, 0, 0, 0.08);
    }
    .product-image {
        border-radius: 8px 8px 0 0;
    }
    .product-info {
        padding: 1rem;
    }
    .product-name {
        font-size: 1.125rem;
        line-height: 1.3;
    }
    .product-description {
        font-size: 0.875rem;
        line-height: 1.4;
    }
    .product-specs {
        margin-bottom: 1rem;
    }
    .spec-tag {
        font-size: 0.7rem;
        padding: 0.2rem 0.4rem;
    }
    .product-footer {
        flex-direction: column;
        gap: 1rem;
        align-items: stretch;
    }
    .current-price {
        font-size: 1.375rem;
        text-align: center;
    }
    .nav-actions {
        flex-direction: column;
        gap: 0.5rem;
        align-items: stretch;
    }
    .btn-primary {
        padding: 0.75rem 1.5rem;
        font-size: 0.875rem;
    }
    .quantity-controls {
        align-self: flex-end;
    }
    .qty-btn {
        width: 32px;
        height: 32px;
        font-size: 1rem;
    }
    .quantity {
        min-width: 30px;
        font-size: 1rem;
    }
    .btn-block {
        padding: 1rem;
        font-size: 1rem;
        border-radius: 8px;
        font-weight: 600;
    }
    .features-grid {
        grid-template-columns: 1fr;
        gap: 1rem;
        padding: 0 1rem;
    }
    .feature-card {
        padding: 1.5rem 1rem;
        border-radius: 8px;
        text-align: center;
    }
    .feature-icon {
        font-size: 2.5rem;
        margin-bottom: 0.75rem;
    }
    .feature-card h3 {
        font-size: 1rem;
        margin-bottom: 0.75rem;
    }
    .feature-card p {
        font-size: 0.875rem;
        line-height: 1.4;
    }
    .store-empty-state {
        padding: 3rem 1rem;
    }
    .empty-icon {
        font-size: 3rem;
    }
    .store-empty-state h3 {
        font-size: 1.25rem;
        margin-bottom: 0.75rem;
    }
    .store-empty-state p {
        font-size: 0.875rem;
        line-height: 1.4;
    }
    .form-section {
        padding: 1.5rem 1rem;
        border-radius: 8px;
        margin-bottom: 1rem;
    }
    .form-section h3 {
        font-size: 1.125rem;
        margin-bottom: 1rem;
    }
    .form-group input,
    .form-group select,
    .form-group textarea {
        padding: 1rem;
        font-size: 16px; /* Prevents zoom on iOS */
        border-radius: 8px;
    }
    .btn-large {
        padding: 1rem 2rem;
        font-size: 1rem;
        border-radius: 8px;
        width: 100%;
    }
    .summary-card {
        padding: 1.5rem 1rem;
        border-radius: 8px;
        position: static;
    }
    .progress-step {
        min-width: 80px;
    }
    .step-number {
        width: 30px;
        height: 30px;
        font-size: 0.75rem;
    }
    .step-label {
        font-size: 0.7rem;
        white-space: nowrap;
    }
    .progress-line {
        width: 40px;
        min-width: 40px;
    }
    
    /* Store Partner Responsive - Mobile */
    .store-partner-section {
        padding: 2rem 0;
    }
    .store-partner-content {
        flex-direction: column;
        gap: 1rem;
        padding: 0 1rem;
    }
    .store-partner-image {
        max-width: 240px;
        max-height: 80px;
    }
    .store-partner-text h3 {
        font-size: 1.25rem;
        margin-bottom: 0.75rem;
    }
    .store-partner-text p {
        font-size: 0.9rem;
    }
}
/* Touch and Interaction Improvements */
@media (hover: none) and (pointer: coarse) {
    .product-card:hover {
        transform: none;
        box-shadow: 0 4px 20px rgba(0, 0, 0, 0.1);
    }
    .filter-select:hover {
        border-color: var(--border-color);
    }
}
/* High DPI Display Optimizations */
@media (-webkit-min-device-pixel-ratio: 2), (min-resolution: 192dpi) {
    .product-image img {
        image-rendering: -webkit-optimize-contrast;
        -ms-interpolation-mode: nearest-neighbor;
        image-rendering: pixelated; /* Modern browsers */
    }
}
/* Landscape Mobile Specific */
@media (max-width: 767px) and (orientation: landscape) {
    .store-hero {
        padding: 3rem 0 2rem;
    }
    .store-hero h1 {
        font-size: 1.75rem;
    }
    .products-grid {
        grid-template-columns: repeat(auto-fill, minmax(200px, 1fr));
    }
}
/* GDPR Banner */
.gdpr-banner {
    position: fixed;
    bottom: 0;
    left: 0;
    right: 0;
    background: rgba(31, 41, 55, 0.95);
    -webkit-backdrop-filter: blur(10px);
    -webkit-backdrop-filter: blur(10px);
    backdrop-filter: blur(10px);
    color: white;
    padding: var(--spacing-4);
    z-index: 1000;
    transform: translateY(100%);
    transition: transform var(--transition-normal);
    border-top: 2px solid var(--primary-color);
}
.gdpr-banner.show {
    transform: translateY(0);
}
.gdpr-content {
    max-width: 1200px;
    margin: 0 auto;
    display: flex;
    align-items: center;
    justify-content: space-between;
    gap: var(--spacing-4);
    flex-wrap: wrap;
}
.gdpr-text {
    flex: 1;
    min-width: 300px;
}
.gdpr-actions {
    display: flex;
    gap: var(--spacing-3);
    flex-wrap: wrap;
}
.gdpr-btn {
    padding: var(--spacing-2) var(--spacing-4);
    border: none;
    border-radius: var(--radius-md);
    cursor: pointer;
    font-size: var(--font-size-sm);
    transition: all var(--transition-fast);
}
.gdpr-accept {
    background-color: var(--primary-color);
    color: white;
}
.gdpr-accept:hover {
    background-color: var(--primary-dark);
}
.gdpr-settings {
    background-color: transparent;
    color: var(--primary-light);
    border: 1px solid var(--primary-light);
}
.gdpr-settings:hover {
    background-color: var(--primary-light);
    color: var(--secondary-color);
}
/* ============================================================================
   14. LOADING ANIMATIONS & EFFECTS
   ============================================================================ */

/*
  Professional Page Loading System
  Features smooth loading animation with company branding and progress tracking
  Used across all pages for consistent user experience
*/

/* Professional Loading Screen - Clean, Elegant Design */
.page-loader {
    position: fixed;
    top: 0;
    left: 0;
    width: 100%;
    height: 100%;
    background: linear-gradient(135deg, #ffffff 0%, #f8fafc 100%);
    display: flex;
    justify-content: center;
    align-items: center;
    z-index: 9999;
    transition: opacity 0.6s ease-out, visibility 0.6s ease-out;
    overflow: hidden;
}

/* Subtle Background Animation */
.page-loader::before {
    content: '';
    position: absolute;
    top: 0;
    left: 0;
    width: 100%;
    height: 100%;
    background: radial-gradient(circle at 30% 20%, rgba(8, 145, 178, 0.02) 0%, transparent 60%),
                radial-gradient(circle at 70% 80%, rgba(255, 107, 53, 0.02) 0%, transparent 60%);
    animation: subtleAmbient 6s ease-in-out infinite alternate;
}

.page-loader.hidden {
    opacity: 0;
    visibility: hidden;
    display: none;
}

/* Clean Container Layout */
.loader-container {
    display: flex;
    flex-direction: column;
    align-items: center;
    text-align: center;
    position: relative;
    z-index: 2;
    max-width: 500px;
    padding: var(--spacing-8);
}

/* Professional Logo Presentation */
.tech-loader {
    position: relative;
    margin-bottom: var(--spacing-8);
    display: flex;
    align-items: center;
    justify-content: center;
}

/* Elegant Logo Styling - Centerpiece */
.loader-logo {
    position: relative;
    width: 320px;
    height: auto;
    min-height: 240px;
    opacity: 0;
    transform: scale(0.8);
    animation: elegantLogoEntrance 1.2s ease-out 0.3s forwards;
    filter: drop-shadow(0 8px 32px rgba(8, 145, 178, 0.12));
    padding: var(--spacing-6) 0 var(--spacing-12);
}

.loader-logo img {
    width: 100%;
    height: auto;
    display: block;
    object-fit: contain;
    max-height: none;
}

/* Elegant Glow Effect */
.loader-logo::after {
    content: '';
    position: absolute;
    top: 50%;
    left: 50%;
    transform: translate(-50%, -50%);
    width: 120%;
    height: 120%;
    background: radial-gradient(circle, rgba(8, 145, 178, 0.06) 0%, transparent 70%);
    border-radius: 50%;
    z-index: -1;
    animation: subtleGlow 3s ease-in-out infinite alternate;
}

/* Clean Progress Section */
.progress-section {
    width: 100%;
    margin-top: var(--spacing-6);
}

/* Professional Progress Counter */
.progress-counter {
    font-family: var(--font-family);
    font-size: var(--font-size-3xl);
    font-weight: 600;
    color: var(--primary-color);
    margin-bottom: var(--spacing-4);
    opacity: 1;
    animation: none;
    letter-spacing: -0.02em;
}

/* Minimal Progress Bar */
.progress-bar-container {
    width: 100%;
    max-width: 300px;
    height: 3px;
    background: rgba(8, 145, 178, 0.08);
    border-radius: var(--radius-sm);
    overflow: hidden;
    position: relative;
    margin: 0 auto var(--spacing-6);
    opacity: 1;
    animation: none;
}

/* Smooth Progress Fill */
.progress-bar {
    height: 100%;
    background: linear-gradient(90deg, var(--primary-color) 0%, var(--brand-orange) 100%);
    width: 0%;
    transition: width 0.4s ease-out;
    border-radius: var(--radius-sm);
    position: relative;
}

/* Subtle Shimmer Effect */
.progress-bar::after {
    content: '';
    position: absolute;
    top: 0;
    left: -100%;
    width: 100%;
    height: 100%;
    background: linear-gradient(90deg, transparent 0%, rgba(255, 255, 255, 0.3) 50%, transparent 100%);
    animation: gentleShimmer 2s ease-in-out infinite;
}

/* Hide Status Text - Not Needed */
.tech-status {
    display: none !important;
}

/* Remove All Gear Elements - Clean Design */
.gear, .gear-1, .gear-2, .gear-3 {
    display: none !important;
}

/* Hide Circuit Pattern - Professional Approach */
.circuit-pattern {
    display: none !important;
}

/* Professional Animation Keyframes */
@keyframes subtleAmbient {
    0% { opacity: 0.3; }
    100% { opacity: 0.7; }
}

@keyframes elegantLogoEntrance {
    0% { 
        opacity: 0; 
        transform: scale(0.8); 
    }
    100% { 
        opacity: 1; 
        transform: scale(1); 
    }
}

@keyframes subtleGlow {
    0% { 
        opacity: 0.4;
        transform: translate(-50%, -50%) scale(1);
    }
    100% { 
        opacity: 0.7;
        transform: translate(-50%, -50%) scale(1.05);
    }
}

@keyframes fadeInUp {
    from { 
        opacity: 0; 
        transform: translateY(20px); 
    }
    to { 
        opacity: 1; 
        transform: translateY(0); 
    }
}

@keyframes gentleShimmer {
    0% { transform: translateX(-100%); }
    100% { transform: translateX(300px); }
}

/* Logo appears at 60% progress and stays visible */
.loader-logo.show {
    opacity: 1;
}

/* Accessibility: Reduced Motion Support for Loader */
@media (prefers-reduced-motion: reduce) {
    .page-loader::before {
        animation: none;
    }
    
    .loader-logo {
        animation: none;
        opacity: 1;
        transform: scale(1);
    }
    
    /* Simple fade-in fallback */
    .page-loader {
        animation: fadeInSimple 0.3s ease-in;
    }
}

@keyframes fadeInSimple {
    from { opacity: 0; }
    to { opacity: 1; }
}

/* Responsive Design for Professional Loading */
@media (max-width: 768px) {
    .loader-container {
        padding: var(--spacing-6);
    }
    
    .loader-logo {
        width: 280px;
    }
    
    .progress-counter {
        font-size: var(--font-size-2xl);
    }
    
    .progress-bar-container {
        max-width: 250px;
    }
    
    .tech-status {
        font-size: var(--font-size-base);
        padding: 0 var(--spacing-4);
    }
}

@media (max-width: 480px) {
    .loader-container {
        padding: var(--spacing-4);
    }
    
    .loader-logo {
        width: 240px;
    }
    
    .progress-counter {
        font-size: var(--font-size-xl);
    }
    
    .progress-bar-container {
        max-width: 200px;
    }
    
    .tech-status {
        font-size: var(--font-size-sm);
    }
}
/* About Page Hero Video */
.hero-video-container {
    margin-top: var(--spacing-12);
    width: 100%;
    max-width: 800px;
    margin-left: auto;
    margin-right: auto;
    border-radius: var(--radius-xl);
    overflow: hidden;
    box-shadow: var(--shadow-xl);
}

.hero-intro-video {
    width: 100%;
    height: auto;
    max-height: 450px;
    object-fit: cover;
    background: var(--surface);
    border-radius: var(--radius-xl);
    transition: transform 0.3s ease-in-out;
}

.hero-intro-video:hover {
    transform: scale(1.02);
}

/* Responsive video sizing */
@media (max-width: 768px) {
    .hero-video-container {
        margin-top: var(--spacing-8);
        max-width: 100%;
        margin-left: 0;
        margin-right: 0;
    }
    
    .hero-intro-video {
        max-height: 280px;
        border-radius: var(--radius-lg);
    }
}

@media (max-width: 480px) {
    .hero-video-container {
        margin-top: var(--spacing-6);
    }
    
    .hero-intro-video {
        max-height: 200px;
        border-radius: var(--radius-md);
    }
}

/* Hero Robot Video */
.hero-robot-video {
    width: 100%;
    height: 100%;
    object-fit: cover;
    border-radius: var(--radius-xl);
}
@media (max-width: 768px) {
    .hero-visual {
        width: 100%;
        max-width: 350px;
        height: 250px;
    }
    .hero-carousel {
        width: 100%;
        max-width: 350px;
        height: 280px;
    }
    .embla__prev,
    .embla__next {
        width: 35px;
        height: 35px;
    }
    .embla__prev {
        left: var(--spacing-2);
    }
    .embla__next {
        right: var(--spacing-2);
    }
    .embla__dots {
        bottom: var(--spacing-3);
        gap: var(--spacing-1);
    }
    .embla__dot {
        width: 8px;
        height: 8px;
    }
}
/* ============================================================================
   ABOUT PAGE STYLING IMPROVEMENTS
   ============================================================================ */

/* About Hero Section Enhancements */
.store-hero {
    background: linear-gradient(135deg, rgba(15, 118, 110, 0.95) 0%, rgba(16, 185, 129, 0.95) 50%, rgba(20, 184, 166, 0.95) 100%),
                url('../images/hero-industrial-background.png');
    background-size: cover;
    background-position: center;
    background-attachment: fixed;
    color: white;
    padding: 6rem 0 5rem;
    text-align: center;
    position: relative;
    overflow: hidden;
    margin-bottom: 0;
    min-height: 60vh;
    display: flex;
    align-items: center;
}

.store-hero::before {
    content: '';
    position: absolute;
    top: 0;
    left: 0;
    right: 0;
    bottom: 0;
    background: rgba(0, 0, 0, 0.3);
    z-index: 1;
    pointer-events: none;
}

.store-hero-content {
    position: relative;
    z-index: 2;
    max-width: 800px;
    margin: 0 auto;
    padding: 0 1rem;
}

.store-hero .hero-badge {
    display: inline-flex;
    align-items: center;
    gap: 0.5rem;
    background: rgba(255, 255, 255, 0.15);
    padding: 0.5rem 1rem;
    border-radius: 25px;
    margin-bottom: 1.5rem;
    -webkit-backdrop-filter: blur(10px);
    backdrop-filter: blur(10px);
}

.store-hero .badge-text {
    color: rgba(255, 255, 255, 0.9);
    font-size: 0.875rem;
    font-weight: 500;
}

.store-hero .badge-highlight {
    background: var(--brand-orange);
    color: white;
    padding: 0.25rem 0.75rem;
    border-radius: 15px;
    font-weight: 600;
    font-size: 0.875rem;
}

.store-hero .page-title {
    font-size: 3.5rem;
    font-weight: 800;
    margin-bottom: 1.5rem;
    letter-spacing: -0.02em;
    line-height: 1.1;
    text-shadow: 0 2px 20px rgba(0, 0, 0, 0.3);
}

.store-hero .page-subtitle {
    font-size: 1.25rem;
    opacity: 0.95;
    max-width: 600px;
    margin: 0 auto;
    line-height: 1.6;
    font-weight: 400;
}

/* Company Introduction Section */
.company-intro {
    padding: 5rem 0;
    background: linear-gradient(to bottom, #f8fafc 0%, #ffffff 100%);
}

.intro-grid {
    display: grid;
    grid-template-columns: 2fr 1fr;
    gap: 4rem;
    align-items: center;
}

.intro-badge {
    display: inline-block;
    background: linear-gradient(135deg, var(--primary-color), var(--primary-dark));
    color: white;
    padding: 0.5rem 1rem;
    border-radius: 20px;
    font-size: 0.875rem;
    font-weight: 600;
    margin-bottom: 1.5rem;
}

.intro-title {
    font-size: 2.5rem;
    font-weight: 700;
    color: var(--text-primary);
    margin-bottom: 1.5rem;
    line-height: 1.2;
}

.intro-text {
    font-size: 1.125rem;
    color: var(--text-secondary);
    line-height: 1.7;
    margin-bottom: 2rem;
}

.intro-highlights {
    margin-bottom: 2.5rem;
}

.highlight-item {
    margin-bottom: 1.5rem;
}

.highlight-item h4 {
    color: var(--text-primary);
    font-size: 1.125rem;
    font-weight: 600;
    margin-bottom: 0.5rem;
}

.highlight-item p {
    color: var(--text-secondary);
    line-height: 1.6;
}

.intro-cta {
    display: flex;
    gap: 1rem;
    flex-wrap: wrap;
}

.intro-visual {
    position: relative;
}

.visual-container {
    position: relative;
    border-radius: var(--radius-xl);
    overflow: hidden;
    box-shadow: var(--shadow-xl);
}

.intro-image {
    width: 100%;
    height: auto;
    display: block;
    transition: transform 0.3s ease;
}

.intro-image:hover {
    transform: scale(1.05);
}

/* Timeline Section */
.company-timeline {
    padding: 5rem 0;
    background: white;
}

.timeline-container {
    position: relative;
    max-width: 1000px;
    margin: 0 auto;
}

.timeline-line {
    position: absolute;
    left: 2rem;
    top: 0;
    bottom: 0;
    width: 3px;
    background: linear-gradient(to bottom, var(--primary-color), var(--brand-orange));
    border-radius: 2px;
}

.timeline-items {
    padding-left: 5rem;
}

.timeline-item {
    position: relative;
    margin-bottom: 3rem;
    opacity: 0;
    transform: translateX(30px);
    animation: slideInTimeline 0.6s ease forwards;
}

.timeline-item:nth-child(1) { animation-delay: 0.1s; }
.timeline-item:nth-child(2) { animation-delay: 0.2s; }
.timeline-item:nth-child(3) { animation-delay: 0.3s; }
.timeline-item:nth-child(4) { animation-delay: 0.4s; }
.timeline-item:nth-child(5) { animation-delay: 0.5s; }

@keyframes slideInTimeline {
    to {
        opacity: 1;
        transform: translateX(0);
    }
}

.timeline-marker {
    position: absolute;
    left: -5rem;
    top: 0;
    width: 4rem;
    height: 4rem;
    background: linear-gradient(135deg, var(--primary-color), var(--brand-orange));
    border-radius: 50%;
    display: flex;
    align-items: center;
    justify-content: center;
    box-shadow: 0 4px 20px rgba(0, 0, 0, 0.15);
}

.marker-inner {
    color: white;
    font-weight: 700;
    font-size: 0.875rem;
}

.timeline-content {
    background: white;
    padding: 2rem;
    border-radius: var(--radius-lg);
    box-shadow: var(--shadow-lg);
    border: 1px solid var(--border-color);
    transition: all 0.3s ease;
}

.timeline-content:hover {
    box-shadow: var(--shadow-xl);
    transform: translateY(-2px);
}

.timeline-year {
    color: var(--brand-orange);
    font-weight: 700;
    font-size: 1rem;
    margin-bottom: 0.5rem;
}

.timeline-content h3 {
    color: var(--text-primary);
    font-size: 1.25rem;
    font-weight: 600;
    margin-bottom: 1rem;
}

.timeline-content p {
    color: var(--text-secondary);
    line-height: 1.6;
    margin-bottom: 1rem;
}

.timeline-tags {
    display: flex;
    gap: 0.5rem;
    flex-wrap: wrap;
}

.tag {
    background: var(--background-light);
    color: var(--text-secondary);
    padding: 0.25rem 0.75rem;
    border-radius: 15px;
    font-size: 0.75rem;
    font-weight: 500;
}

/* Values Section Enhancement */
.values-section {
    padding: 5rem 0;
    background: linear-gradient(135deg, #f8fafc 0%, #e2e8f0 100%);
}

.values-details {
    display: grid;
    grid-template-columns: repeat(auto-fit, minmax(300px, 1fr));
    gap: 2rem;
    margin-top: 3rem;
}

.value-detail-card {
    background: white;
    padding: 2rem;
    border-radius: var(--radius-lg);
    box-shadow: var(--shadow-md);
    transition: all 0.3s ease;
}

.value-detail-card:hover {
    box-shadow: var(--shadow-xl);
    transform: translateY(-5px);
}

.value-detail-card h4 {
    color: var(--text-primary);
    font-size: 1.125rem;
    font-weight: 600;
    margin-bottom: 1rem;
}

.value-detail-card p {
    color: var(--text-secondary);
    line-height: 1.6;
}

/* Industries Section */
.industries-modern {
    padding: 5rem 0;
    background: white;
}

.pharma-spotlight {
    display: grid;
    grid-template-columns: 1fr 2fr;
    gap: 3rem;
    align-items: center;
    margin-bottom: 4rem;
    padding: 3rem;
    background: linear-gradient(135deg, #fef3c7 0%, #fde68a 100%);
    border-radius: var(--radius-xl);
}

.spotlight-features {
    display: flex;
    gap: 2rem;
    margin: 1rem 0;
    flex-wrap: wrap;
}

.feature-item {
    display: flex;
    align-items: center;
    gap: 0.5rem;
}

.feature-icon {
    color: var(--success-color);
    font-weight: 700;
}

.spotlight-stats {
    margin-top: 1rem;
}

.stat-item {
    text-align: center;
}

.stat-number {
    display: block;
    font-size: 2rem;
    font-weight: 700;
    color: var(--primary-color);
}

.stat-label {
    font-size: 0.875rem;
    color: var(--text-secondary);
}

/* Responsive Design for About Page */
@media (max-width: 1024px) {
    .intro-grid {
        grid-template-columns: 1fr;
        gap: 3rem;
    }
    
    .pharma-spotlight {
        grid-template-columns: 1fr;
        gap: 2rem;
    }
}

@media (max-width: 768px) {
    .store-hero {
        padding: 4rem 0 3rem;
        min-height: 50vh;
        background-attachment: scroll;
    }
    
    .store-hero .page-title {
        font-size: 2.5rem;
    }
    
    .store-hero .page-subtitle {
        font-size: 1.125rem;
    }
    
    .intro-title {
        font-size: 2rem;
    }
    
    .timeline-line {
        left: 1rem;
    }
    
    .timeline-items {
        padding-left: 3rem;
    }
    
    .timeline-marker {
        left: -0.5rem;
        width: 3rem;
        height: 3rem;
    }
    
    .intro-cta {
        flex-direction: column;
    }
    
    .intro-cta .btn-primary,
    .intro-cta .btn-outline {
        width: 100%;
        justify-content: center;
    }
    
    .values-details {
        grid-template-columns: 1fr;
    }
    
    .spotlight-features {
        flex-direction: column;
        gap: 1rem;
    }
}

@media (max-width: 480px) {
    .store-hero .page-title {
        font-size: 2rem;
    }
    
    .timeline-content {
        padding: 1.5rem;
    }
    
    .marker-inner {
        font-size: 0.75rem;
    }
    
    .pharma-spotlight {
        padding: 2rem;
    }
}

/* Expertise and Capabilities Sections */
.expertise-section {
    padding: 5rem 0;
    background: linear-gradient(135deg, #f1f5f9 0%, #e2e8f0 100%);
}

.expertise-grid {
    display: grid;
    grid-template-columns: 1fr;
    gap: 3rem;
    margin-top: 3rem;
}

.expertise-item {
    background: white;
    padding: 2.5rem;
    border-radius: var(--radius-lg);
    box-shadow: var(--shadow-lg);
    transition: all 0.3s ease;
}

.expertise-item:hover {
    box-shadow: var(--shadow-xl);
    transform: translateY(-5px);
}

.expertise-item h3 {
    color: var(--text-primary);
    font-size: 1.5rem;
    font-weight: 700;
    margin-bottom: 1.5rem;
}

.expertise-item p {
    color: var(--text-secondary);
    line-height: 1.7;
    margin-bottom: 2rem;
}

.expertise-details h4 {
    color: var(--primary-color);
    font-size: 1.125rem;
    font-weight: 600;
    margin-bottom: 1rem;
}

.expertise-details ul {
    list-style: none;
    padding: 0;
}

.expertise-details li {
    position: relative;
    padding-left: 1.5rem;
    margin-bottom: 0.75rem;
    color: var(--text-secondary);
    line-height: 1.6;
}

.expertise-details li::before {
    content: '✓';
    position: absolute;
    left: 0;
    top: 0;
    color: var(--success-color);
    font-weight: 700;
}

/* History Section */
.history-section {
    padding: 5rem 0;
    background: white;
}

.history-content {
    max-width: 800px;
    margin: 0 auto;
}

.history-text h3 {
    color: var(--text-primary);
    font-size: 1.5rem;
    font-weight: 700;
    margin: 2rem 0 1rem 0;
}

.history-text h3:first-child {
    margin-top: 0;
}

.history-text p {
    color: var(--text-secondary);
    line-height: 1.7;
    margin-bottom: 1.5rem;
    font-size: 1.125rem;
}

/* Industry Cards Grid */
.industry-cards-grid {
    display: grid;
    grid-template-columns: repeat(auto-fit, minmax(300px, 1fr));
    gap: 2rem;
    margin-top: 3rem;
}

.industry-card {
    background: white;
    padding: 2rem;
    border-radius: var(--radius-lg);
    box-shadow: var(--shadow-md);
    transition: all 0.3s ease;
    text-align: center;
}

.industry-card:hover {
    box-shadow: var(--shadow-xl);
    transform: translateY(-8px);
}

.industry-card__icon {
    margin-bottom: 1.5rem;
}

.industry-icon {
    width: 48px;
    height: 48px;
    object-fit: contain;
}

.industry-card__title {
    color: var(--text-primary);
    font-size: 1.25rem;
    font-weight: 600;
    margin-bottom: 1rem;
}

.industry-card__description {
    color: var(--text-secondary);
    line-height: 1.6;
    margin-bottom: 1.5rem;
}

.industry-card__badge {
    display: inline-block;
    background: linear-gradient(135deg, var(--primary-color), var(--primary-dark));
    color: white;
    padding: 0.5rem 1rem;
    border-radius: 20px;
    font-size: 0.875rem;
    font-weight: 600;
}

/* Capabilities Section */
.capabilities-section {
    padding: 5rem 0;
    background: linear-gradient(135deg, #f8fafc 0%, #f1f5f9 100%);
}

.capabilities-grid {
    display: grid;
    grid-template-columns: repeat(auto-fit, minmax(350px, 1fr));
    gap: 2rem;
    margin-top: 3rem;
}

.capability-item {
    background: white;
    padding: 2rem;
    border-radius: var(--radius-lg);
    box-shadow: var(--shadow-md);
    transition: all 0.3s ease;
}

.capability-item:hover {
    box-shadow: var(--shadow-xl);
    transform: translateY(-3px);
}

.capability-item h4 {
    color: var(--text-primary);
    font-size: 1.25rem;
    font-weight: 600;
    margin-bottom: 1rem;
}

.capability-item p {
    color: var(--text-secondary);
    line-height: 1.6;
    margin-bottom: 1.5rem;
}

.tech-tags {
    display: flex;
    gap: 0.5rem;
    flex-wrap: wrap;
}

.tech-tag {
    background: var(--background-light);
    color: var(--text-secondary);
    padding: 0.25rem 0.75rem;
    border-radius: 15px;
    font-size: 0.75rem;
    font-weight: 500;
    border: 1px solid var(--border-color);
}

/* Coverage Section */
.coverage-section {
    padding: 5rem 0;
    background: white;
}

.coverage-content {
    max-width: 800px;
    margin: 0 auto;
}

.coverage-content h3 {
    color: var(--text-primary);
    font-size: 1.5rem;
    font-weight: 700;
    margin-bottom: 1.5rem;
}

.coverage-content p {
    color: var(--text-secondary);
    line-height: 1.7;
    margin-bottom: 2rem;
}

.coverage-highlights {
    display: grid;
    grid-template-columns: 1fr 1fr;
    gap: 2rem;
    margin: 2rem 0;
}

.coverage-highlight {
    padding: 1.5rem;
    background: var(--background-light);
    border-radius: var(--radius-lg);
    border-left: 4px solid var(--primary-color);
}

.coverage-highlight h4 {
    color: var(--text-primary);
    font-size: 1.125rem;
    font-weight: 600;
    margin-bottom: 1rem;
}

.coverage-highlight p {
    color: var(--text-secondary);
    line-height: 1.6;
    margin-bottom: 0;
}

.coverage-benefits {
    margin-top: 2rem;
}

.benefit-item {
    display: flex;
    align-items: center;
    gap: 1rem;
    margin-bottom: 1rem;
}

.benefit-icon {
    color: var(--success-color);
}

/* ENHANCED STYLING FOR ABOUT PAGE SECTIONS */

/* Industry Specialization Section - Enhanced */
.expertise-section .industry-cards-grid {
    display: grid;
    grid-template-columns: repeat(auto-fit, minmax(320px, 1fr));
    gap: 2rem;
    margin-top: 3rem;
}

.expertise-section .industry-card {
    background: linear-gradient(135deg, #ffffff 0%, #f8fafc 100%);
    padding: 2.5rem;
    border-radius: var(--radius-xl);
    box-shadow: 0 4px 20px rgba(0, 0, 0, 0.08);
    transition: all 0.4s cubic-bezier(0.25, 0.8, 0.25, 1);
    text-align: center;
    position: relative;
    overflow: hidden;
    border: 1px solid var(--border-color);
}

.expertise-section .industry-card::before {
    content: '';
    position: absolute;
    top: 0;
    left: 0;
    width: 100%;
    height: 4px;
    background: linear-gradient(135deg, var(--primary-color), var(--brand-orange));
}

.expertise-section .industry-card:hover {
    box-shadow: 0 12px 40px rgba(0, 0, 0, 0.15);
    transform: translateY(-8px);
    background: linear-gradient(135deg, #ffffff 0%, #f1f5f9 100%);
}

.expertise-section .industry-card__icon {
    margin-bottom: 2rem;
    position: relative;
}

.expertise-section .industry-icon {
    width: 64px;
    height: 64px;
    object-fit: contain;
    filter: drop-shadow(0 4px 8px rgba(0, 0, 0, 0.1));
    transition: transform 0.3s ease;
}

.expertise-section .industry-card:hover .industry-icon {
    transform: scale(1.1);
}

.expertise-section .industry-card__title {
    color: var(--text-primary);
    font-size: 1.375rem;
    font-weight: 700;
    margin-bottom: 1.5rem;
    line-height: 1.3;
}

.expertise-section .industry-card__description {
    color: var(--text-secondary);
    line-height: 1.7;
    margin-bottom: 2rem;
    font-size: 1rem;
}

.expertise-section .industry-card__badge {
    display: inline-block;
    background: linear-gradient(135deg, var(--primary-color), var(--primary-dark));
    color: white;
    padding: 0.75rem 1.5rem;
    border-radius: 25px;
    font-size: 0.875rem;
    font-weight: 600;
    text-transform: uppercase;
    letter-spacing: 0.5px;
    box-shadow: 0 4px 12px rgba(16, 185, 129, 0.3);
}

/* Nationwide Service Section - Enhanced */
.coverage-section {
    padding: 6rem 0;
    background: linear-gradient(135deg, #f0f9ff 0%, #e0f2fe 50%, #f8fafc 100%);
    position: relative;
    overflow: hidden;
}

.coverage-section::before {
    content: '';
    position: absolute;
    top: 0;
    right: 0;
    width: 300px;
    height: 300px;
    background: radial-gradient(circle, rgba(16, 185, 129, 0.1) 0%, transparent 70%);
    border-radius: 50%;
}

.coverage-content {
    max-width: 1000px;
    margin: 0 auto;
}

.coverage-text h3 {
    color: var(--text-primary);
    font-size: 2rem;
    font-weight: 700;
    margin-bottom: 2rem;
    text-align: center;
}

.coverage-text > p {
    color: var(--text-secondary);
    line-height: 1.8;
    margin-bottom: 3rem;
    font-size: 1.125rem;
    text-align: center;
    max-width: 800px;
    margin-left: auto;
    margin-right: auto;
}

.coverage-highlights {
    display: grid;
    grid-template-columns: 1fr 1fr;
    gap: 2.5rem;
    margin: 3rem 0;
}

.coverage-highlight {
    padding: 2.5rem;
    background: white;
    border-radius: var(--radius-xl);
    box-shadow: 0 8px 25px rgba(0, 0, 0, 0.1);
    border-left: 6px solid var(--primary-color);
    transition: all 0.3s ease;
    position: relative;
}

.coverage-highlight:hover {
    box-shadow: 0 15px 35px rgba(0, 0, 0, 0.15);
    transform: translateY(-5px);
}

.coverage-highlight::before {
    content: '';
    position: absolute;
    top: 1.5rem;
    right: 1.5rem;
    width: 40px;
    height: 40px;
    background: linear-gradient(135deg, var(--primary-color), var(--brand-orange));
    border-radius: 50%;
    opacity: 0.1;
}

.coverage-highlight h4 {
    color: var(--text-primary);
    font-size: 1.25rem;
    font-weight: 700;
    margin-bottom: 1rem;
/* Removed stray closing brace */

.coverage-highlight p {
    color: var(--text-secondary);
    line-height: 1.7;
    margin-bottom: 0;
}

.coverage-benefits {
    margin-top: 3rem;
    display: grid;
    grid-template-columns: repeat(auto-fit, minmax(280px, 1fr));
    gap: 1.5rem;
}

.benefit-item {
    display: flex;
    align-items: center;
    gap: 1rem;
    padding: 1.5rem;
    background: white;
    border-radius: var(--radius-lg);
    box-shadow: 0 4px 15px rgba(0, 0, 0, 0.08);
    transition: all 0.3s ease;
}

.benefit-item:hover {
    box-shadow: 0 8px 25px rgba(0, 0, 0, 0.12);
    transform: translateY(-2px);
}

.benefit-icon {
    color: var(--success-color);
    background: rgba(34, 197, 94, 0.1);
    padding: 0.5rem;
    border-radius: 50%;
    display: flex;
    align-items: center;
    justify-content: center;
}

.benefit-item span:last-child {
    font-weight: 600;
    color: var(--text-primary);
}

/* Partners Section - Enhanced */
.team-section {
    padding: 6rem 0;
    background: linear-gradient(135deg, #1e293b 0%, #334155 50%, #475569 100%);
    color: white;
    position: relative;
    overflow: hidden;
}

.team-section::before {
    content: '';
    position: absolute;
    top: 0;
    left: 0;
    width: 100%;
    height: 100%;
    background: url('data:image/svg+xml,<svg xmlns="http://www.w3.org/2000/svg" viewBox="0 0 100 100"><defs><pattern id="grain" width="100" height="100" patternUnits="userSpaceOnUse"><circle cx="50" cy="50" r="0.5" fill="rgba(255,255,255,0.05)"/></pattern></defs><rect width="100" height="100" fill="url(%23grain)"/></svg>');
    opacity: 0.5;
}

.team-section .section-header {
    position: relative;
    z-index: 2;
}

.team-section .section-badge {
    background: rgba(255, 255, 255, 0.2);
    color: white;
    border: 1px solid rgba(255, 255, 255, 0.3);
}

.team-section .section-title {
    color: white;
}

.team-section .section-subtitle {
    color: rgba(255, 255, 255, 0.9);
}

.partners-carousel {
    margin-top: 4rem;
    position: relative;
    z-index: 2;
}

.partners-track {
    display: flex;
    justify-content: center;
    gap: 4rem;
    align-items: center;
    flex-wrap: wrap;
}



/* Additional responsive improvements */
@media (max-width: 1024px) {
    .coverage-highlights {
        grid-template-columns: 1fr;
        gap: 2rem;
    }
    
    .partners-track {
        gap: 2rem;
    }
}

@media (max-width: 768px) {
    .coverage-highlights {
        grid-template-columns: 1fr;
        gap: 1rem;
    }
    
    .capabilities-grid {
        grid-template-columns: 1fr;
    }
    
    .industry-cards-grid {
        grid-template-columns: 1fr;
    }
    
    .coverage-text h3 {
        font-size: 1.75rem;
    }
    
    .coverage-text > p {
        font-size: 1rem;
    }
    
    .coverage-highlight {
        padding: 2rem;
    }
    
    .benefit-item {
        padding: 1rem;
    }
    

}

@media (max-width: 480px) {
    .coverage-section {
        padding: 4rem 0;
    }
    
    .team-section {
        padding: 4rem 0;
    }
    
    .expertise-section .industry-card {
        padding: 2rem;
    }
}

/* Advanced Engineering Capabilities Section (.capabilities-section) */
.capabilities-section {
    padding: 6rem 0 !important;
    background: linear-gradient(135deg, #f8fafc 0%, #f1f5f9 100%) !important;
    position: relative;
}

.capabilities-section::before {
    content: '';
    position: absolute;
    top: 0;
    left: 0;
    width: 200px;
    height: 200px;
    background: radial-gradient(circle, rgba(16, 185, 129, 0.08) 0%, transparent 70%);
    border-radius: 50%;
}

.capabilities-section .section-header {
    text-align: center;
    margin-bottom: 4rem;
}

.capabilities-section .section-badge {
    display: inline-block;
    background: linear-gradient(135deg, var(--primary-color), var(--primary-dark));
    color: white;
    padding: 0.5rem 1.5rem;
    border-radius: 25px;
    font-size: 0.875rem;
    font-weight: 600;
    margin-bottom: 1rem;
    text-transform: uppercase;
    letter-spacing: 0.5px;
}

.capabilities-section .section-title {
    font-size: 2.5rem;
    font-weight: 700;
    color: var(--text-primary);
    margin-bottom: 1rem;
    line-height: 1.2;
}

.capabilities-section .section-subtitle {
    font-size: 1.125rem;
    color: var(--text-secondary);
    max-width: 700px;
    margin: 0 auto;
    line-height: 1.6;
}

.capabilities-grid {
    display: grid !important;
    grid-template-columns: repeat(auto-fit, minmax(350px, 1fr)) !important;
    gap: 2.5rem !important;
    margin-top: 3rem;
}

.capability-item {
    background: white !important;
    padding: 2.5rem !important;
    border-radius: var(--radius-xl) !important;
    box-shadow: 0 8px 25px rgba(0, 0, 0, 0.1) !important;
    transition: all 0.4s cubic-bezier(0.25, 0.8, 0.25, 1) !important;
    border: 1px solid var(--border-color);
    position: relative;
    overflow: hidden;
}

.capability-item::before {
    content: '';
    position: absolute;
    top: 0;
    left: 0;
    width: 100%;
    height: 4px;
    background: linear-gradient(135deg, var(--primary-color), var(--brand-orange));
}

.capability-item:hover {
    box-shadow: 0 15px 40px rgba(0, 0, 0, 0.15) !important;
    transform: translateY(-8px) !important;
    background: linear-gradient(135deg, #ffffff 0%, #f8fafc 100%) !important;
}

.capability-item h4 {
    color: var(--text-primary) !important;
    font-size: 1.375rem !important;
    font-weight: 700 !important;
    margin-bottom: 1.5rem !important;
    line-height: 1.3;
}

.capability-item p {
    color: var(--text-secondary) !important;
    line-height: 1.7 !important;
    margin-bottom: 2rem !important;
    font-size: 1rem;
}

.tech-tags {
    display: flex !important;
    gap: 0.75rem !important;
    flex-wrap: wrap !important;
}

.tech-tag {
    background: var(--background-light) !important;
    color: var(--text-secondary) !important;
    padding: 0.5rem 1rem !important;
    border-radius: 20px !important;
    font-size: 0.875rem !important;
    font-weight: 600 !important;
    border: 1px solid var(--border-color) !important;
    transition: all 0.3s ease;
}

.tech-tag:hover {
    background: var(--primary-color) !important;
    color: white !important;
    transform: translateY(-2px);
}

/* Nationwide Service Section (.coverage-section) - Override existing styles */
.coverage-section {
    padding: 6rem 0 !important;
    background: linear-gradient(135deg, #f0f9ff 0%, #e0f2fe 50%, #f8fafc 100%) !important;
    position: relative !important;
    overflow: hidden !important;
}

.coverage-section::before {
    content: '';
    position: absolute;
    top: 0;
    right: 0;
    width: 300px;
    height: 300px;
    background: radial-gradient(circle, rgba(16, 185, 129, 0.1) 0%, transparent 70%);
    border-radius: 50%;
}

.coverage-section .section-header {
    text-align: center;
    margin-bottom: 4rem;
}

.coverage-section .section-badge {
    display: inline-block;
    background: linear-gradient(135deg, var(--primary-color), var(--primary-dark));
    color: white;
    padding: 0.5rem 1.5rem;
    border-radius: 25px;
    font-size: 0.875rem;
    font-weight: 600;
    margin-bottom: 1rem;
    text-transform: uppercase;
    letter-spacing: 0.5px;
}

.coverage-section .section-title {
    font-size: 2.5rem;
    font-weight: 700;
    color: var(--text-primary);
    margin-bottom: 1rem;
    line-height: 1.2;
}

.coverage-section .section-subtitle {
    font-size: 1.125rem;
    color: var(--text-secondary);
    max-width: 700px;
    margin: 0 auto;
    line-height: 1.6;
}

.coverage-content {
    max-width: 1000px !important;
    margin: 0 auto !important;
}

.coverage-text h3 {
    color: var(--text-primary) !important;
    font-size: 2rem !important;
    font-weight: 700 !important;
    margin-bottom: 2rem !important;
    text-align: center !important;
}

.coverage-text > p {
    color: var(--text-secondary) !important;
    line-height: 1.8 !important;
    margin-bottom: 3rem !important;
    font-size: 1.125rem !important;
    text-align: center !important;
    max-width: 800px;
    margin-left: auto;
    margin-right: auto;
}

.coverage-highlights {
    display: grid !important;
    grid-template-columns: 1fr 1fr !important;
    gap: 2.5rem !important;
    margin: 3rem 0 !important;
}

.coverage-highlight {
    padding: 2.5rem !important;
    background: white !important;
    border-radius: var(--radius-xl) !important;
    box-shadow: 0 8px 25px rgba(0, 0, 0, 0.1) !important;
    border-left: 6px solid var(--primary-color) !important;
    transition: all 0.3s ease !important;
    position: relative;
}

.coverage-highlight:hover {
    box-shadow: 0 15px 35px rgba(0, 0, 0, 0.15) !important;
    transform: translateY(-5px) !important;
}

.coverage-highlight::before {
    content: '';
    position: absolute;
    top: 1.5rem;
    right: 1.5rem;
    width: 40px;
    height: 40px;
    background: linear-gradient(135deg, var(--primary-color), var(--brand-orange));
    border-radius: 50%;
    opacity: 0.1;
}

.coverage-highlight h4 {
    color: var(--text-primary) !important;
    font-size: 1.25rem !important;
    font-weight: 700 !important;
    margin-bottom: 1rem !important;
}

.coverage-highlight p {
    color: var(--text-secondary) !important;
    line-height: 1.7 !important;
    margin-bottom: 0 !important;
}

.coverage-benefits {
    margin-top: 3rem !important;
    display: grid !important;
    grid-template-columns: repeat(auto-fit, minmax(280px, 1fr)) !important;
    gap: 1.5rem !important;
}

.benefit-item {
    display: flex !important;
    align-items: center !important;
    gap: 1rem !important;
    padding: 1.5rem !important;
    background: white !important;
    border-radius: var(--radius-lg) !important;
    box-shadow: 0 4px 15px rgba(0, 0, 0, 0.08) !important;
    transition: all 0.3s ease !important;
}

.benefit-item:hover {
    box-shadow: 0 8px 25px rgba(0, 0, 0, 0.12) !important;
    transform: translateY(-2px) !important;
}

.benefit-icon {
    color: var(--success-color) !important;
    background: rgba(34, 197, 94, 0.1) !important;
    padding: 0.5rem !important;
    border-radius: 50% !important;
    display: flex !important;
    align-items: center !important;
    justify-content: center !important;
}

.benefit-item span:last-child {
    font-weight: 600 !important;
    color: var(--text-primary) !important;
}

/* Partners Section (.team-section) - Clean Logo Display */
.team-section {
    padding: 6rem 0 !important;
    background: linear-gradient(135deg, #f8fafc 0%, #ffffff 50%, #f1f5f9 100%) !important;
    color: var(--text-primary) !important;
    position: relative !important;
    overflow: hidden !important;
}

.team-section::before {
    content: '';
    position: absolute;
    top: 0;
    left: 0;
    width: 300px;
    height: 300px;
    background: radial-gradient(circle, rgba(16, 185, 129, 0.05) 0%, transparent 70%);
    border-radius: 50%;
}

.team-section .section-header {
    position: relative !important;
    z-index: 2 !important;
    text-align: center;
    margin-bottom: 4rem;
}

.team-section .section-badge {
    background: linear-gradient(135deg, var(--primary-color), var(--primary-dark)) !important;
    color: white !important;
    display: inline-block;
    padding: 0.5rem 1.5rem;
    border-radius: 25px;
    font-size: 0.875rem;
    font-weight: 600;
    margin-bottom: 1rem;
    text-transform: uppercase;
    letter-spacing: 0.5px;

.team-section .section-title {
    color: var(--text-primary) !important;
    font-size: 2.5rem;
    font-weight: 700;
    margin-bottom: 1rem;
    line-height: 1.2;
}

.team-section .section-subtitle {
    color: var(--text-secondary) !important;
    font-size: 1.125rem;
    max-width: 700px;
    margin: 0 auto;
    line-height: 1.6;
}

.partners-carousel {
    margin-top: 4rem !important;
    position: relative !important;
    z-index: 2 !important;
}

.partners-track {
    display: flex !important;
    justify-content: center !important;
    gap: 4rem !important;
    align-items: center !important;
    flex-wrap: wrap !important;
    max-width: 900px;
    margin: 0 auto;
}

.partner-logo {
    background: transparent !important;
    padding: 0 !important;
    border-radius: 0 !important;
    box-shadow: none !important;
    transition: all 0.4s cubic-bezier(0.25, 0.8, 0.25, 1) !important;
    text-align: center !important;
    position: relative !important;
    overflow: visible !important;
}

.partner-logo:hover {
    transform: translateY(-8px) scale(1.05) !important;
}

.partner-image-wrapper {
    margin-bottom: 0 !important;
    display: flex !important;
    justify-content: center !important;
    align-items: center !important;
    min-height: 0 !important;
    background: transparent !important;
    border-radius: 0 !important;
    padding: 0 !important;
    box-shadow: none !important;
    transition: all 0.3s ease !important;
    border: none !important;
}

.partner-logo:hover .partner-image-wrapper {
    box-shadow: none !important;
    border-color: transparent !important;
}

.partner-image {
    max-width: 450px !important;
    max-height: 180px !important;
    width: auto !important;
    height: auto !important;
    object-fit: contain !important;
    filter: grayscale(0%) !important;
    transition: all 0.3s ease !important;
}

.partner-logo:hover .partner-image {
    filter: brightness(1.1) !important;
    transform: scale(1.02) !important;
}

.partner-name {
    display: block !important;
    color: var(--text-primary) !important;
    font-size: 1rem !important;
    font-weight: 600 !important;
    text-align: center !important;
    margin-top: 1rem !important;
    text-transform: uppercase !important;
    letter-spacing: 0.5px !important;
}

/* Enhanced responsive design */
@media (max-width: 1024px) {
    .coverage-highlights {
        grid-template-columns: 1fr !important;
        gap: 2rem !important;
    }
    
    .partners-track {
        gap: 2rem !important;
    }
    
    .capabilities-grid {
        grid-template-columns: repeat(auto-fit, minmax(300px, 1fr)) !important;
    }
}

@media (max-width: 768px) {
    .capabilities-section .section-title,
    .coverage-section .section-title,
    .team-section .section-title {
        font-size: 2rem !important;
    }
    
    .capabilities-grid {
        grid-template-columns: 1fr !important;
        gap: 2rem !important;
    }
    
    .capability-item {
        padding: 2rem !important;
    }
    
    .coverage-text h3 {
        font-size: 1.75rem !important;
    }
    
    .coverage-text > p {
        font-size: 1rem !important;
    }
    
    .coverage-highlight {
        padding: 2rem !important;
    }
    
    .benefit-item {
        padding: 1rem !important;
    }
    
    .partners-track {
        gap: 3rem !important;
        justify-content: space-around !important;
    }
    
    .partner-logo {
        flex: 0 0 auto !important;
        margin: 0 !important;
    }
    
    .partner-image-wrapper {
        min-height: 0 !important;
        padding: 0 !important;
    }
    
    .partner-image {
        max-width: 360px !important;
        max-height: 150px !important;
    }
}

@media (max-width: 480px) {
    .capabilities-section,
    .coverage-section,
    .team-section {
        padding: 4rem 0 !important;
    }
    
    .capability-item,
    .coverage-highlight {
        padding: 1.5rem !important;
    }
    
    .partners-track {
        gap: 2rem !important;
        flex-direction: column !important;
        align-items: center !important;
    }
    
    .partner-logo {
        width: 100% !important;
        max-width: 280px !important;
    }
    
    .partner-image-wrapper {
        min-height: 0 !important;
        padding: 0 !important;
    }
    
    .partner-image {
        max-width: 280px !important;
        max-height: 120px !important;
    }
}

/* ============================================================================
   12. SAFETY TRAINING (HEXAGONAL DARK THEME)
   ============================================================================ */

/*
  🎯 SAFETY TRAINING PAGE - PREMIUM DARK THEME DESIGN
  
  This section contains the complete dark theme implementation for the Safety 
  Training page, featuring:
  
  ✨ KEY FEATURES:
  - Hexagonal course cards using CSS clip-path for exact brochure match
  - Dark background (#1a1a1a) throughout entire page
  - Green accent colors (#4CAF50) for consistent branding
  - Professional loading animation with safety training logo
  - Responsive design optimized for all screen sizes
  - Complete footer and header dark theme overrides
  
  🔧 TECHNICAL IMPLEMENTATION:
  - Uses body.safety-training-page class for scoped theming
  - CSS clip-path polygon for perfect hexagonal shapes
  - Comprehensive !important overrides for dark backgrounds
  - Gradient effects and hover animations for premium feel
  
  📱 RESPONSIVE BEHAVIOR:
  - Cards scale appropriately on mobile devices
  - Logo sizing adapts to screen width
  - Hover effects work on both desktop and touch devices
*/

/* Safety Training Brochure Page Styles - Exact Brochure Match */
.brochure-hero {
    background: linear-gradient(135deg, #1a1a1a 0%, #2a2a2a 50%, #1a1a1a 100%);
    padding: var(--section-padding-y) 0;
    border-bottom: 3px solid #4CAF50;
    position: relative;
    color: white;
    min-height: 70vh;
    display: flex;
    align-items: center;
}

.brochure-header {
    display: grid;
    grid-template-columns: 1fr auto;
    gap: var(--spacing-12);
    align-items: center;
    text-align: left;
}

.brochure-title {
    font-size: var(--h1-size);
    font-weight: var(--font-weight-bold);
    color: white;
    margin-bottom: var(--spacing-6);
    line-height: var(--line-height-tight);
    letter-spacing: -0.02em;
}

.brochure-subtitle {
    font-size: var(--h3-size);
    font-weight: var(--font-weight-semibold);
    color: #4CAF50;
    margin-bottom: var(--spacing-4);
    text-transform: uppercase;
    letter-spacing: 0.05em;
}

.brochure-tagline {
    font-size: var(--font-size-base);
    color: #e0e0e0;
    line-height: var(--line-height-relaxed);
    margin-bottom: var(--spacing-8);
    font-weight: var(--font-weight-normal);
}

.brochure-content {
    flex: 1;
}

.brochure-visual {
    text-align: center;
}

.brochure-cta {
    display: flex;
    gap: var(--spacing-4);
    margin-top: var(--spacing-8);
}

.btn-hero-primary {
    background: linear-gradient(135deg, #4CAF50, #66BB6A) !important;
    color: white !important;
    padding: var(--spacing-4) var(--spacing-8);
    border: none;
    border-radius: var(--radius-lg);
    font-weight: var(--font-weight-semibold);
    font-size: var(--font-size-base);
    text-decoration: none;
    transition: all var(--transition-normal);
    display: inline-flex;
    align-items: center;
    gap: var(--spacing-2);
    min-height: 44px;
}

/* Ensure hero buttons always have WHITE text on safety training page */
body.safety-training-page .btn-hero-primary,
body.safety-training-page .brochure-cta .btn-hero-primary,
body.safety-training-page a.btn-hero-primary,
.safety-training-page .btn-hero-primary,
.brochure-cta a.btn-hero-primary,
a.btn-hero-primary,
.btn-hero-primary {
    color: white !important;
    text-shadow: none !important;
    background: linear-gradient(135deg, #4CAF50, #66BB6A) !important;
    border: none !important;
    font-weight: 600 !important;
}

/* Force WHITE text with highest specificity possible for all button states */
html body.safety-training-page main section.brochure-hero .brochure-cta a.btn-hero-primary,
html body.safety-training-page main section.brochure-hero .brochure-cta a.btn-hero-primary:visited,
html body.safety-training-page main section.brochure-hero .brochure-cta a.btn-hero-primary:hover,
html body.safety-training-page main section.brochure-hero .brochure-cta a.btn-hero-primary:focus,
html body.safety-training-page main section.brochure-hero .brochure-cta a.btn-hero-primary:active {
    color: white !important;
    font-weight: 600 !important;
}

/* Additional ID-based rule for extra specificity */
#schedule-training-btn,
#schedule-training-btn:visited,
#schedule-training-btn:hover,
#schedule-training-btn:focus,
#schedule-training-btn:active {
    color: white !important;
    font-weight: 600 !important;
}

body.safety-training-page .btn-hero-secondary,
body.safety-training-page .brochure-cta .btn-hero-secondary,
body.safety-training-page a.btn-hero-secondary,
.safety-training-page .btn-hero-secondary,
.brochure-cta a.btn-hero-secondary {
    color: #ffffff !important;
    text-shadow: none !important;
}


.btn-hero-primary:hover {
    background: linear-gradient(135deg, #66BB6A, #4CAF50);
    transform: translateY(-2px);
    box-shadow: var(--shadow-lg);
}

.btn-hero-primary:focus-visible {
    outline: 3px solid #66BB6A !important;
    outline-offset: 2px !important;
    box-shadow: var(--shadow-lg) !important;
}

.btn-hero-secondary {
    background: transparent;
    color: #ffffff !important;
    padding: var(--spacing-4) var(--spacing-8);
    border: 2px solid rgba(255, 255, 255, 0.3);
    border-radius: var(--radius-lg);
    font-weight: var(--font-weight-semibold);
    font-size: var(--font-size-base);
    text-decoration: none;
    transition: all var(--transition-normal);
    display: inline-flex;
    align-items: center;
    gap: var(--spacing-2);
    min-height: 44px;
}

.btn-hero-secondary:hover {
    background: rgba(255, 255, 255, 0.1);
    border-color: rgba(255, 255, 255, 0.5);
}

.btn-hero-secondary:focus-visible {
    outline: 3px solid white !important;
    outline-offset: 2px !important;
    background: rgba(255, 255, 255, 0.1) !important;
}

/* Brochure Courses Section */
.brochure-courses {
    padding: var(--spacing-16) 0;
    background: #1a1a1a !important;
    position: relative;
    overflow: hidden;
}

/* Hexagonal background pattern */
.brochure-courses::before {
    content: '';
    position: absolute;
    top: 0;
    left: 0;
    right: 0;
    bottom: 0;
    background-image: 
        linear-gradient(0deg, transparent 24%, rgba(255, 255, 255, 0.05) 25%, rgba(255, 255, 255, 0.05) 26%, transparent 27%, transparent 74%, rgba(255, 255, 255, 0.05) 75%, rgba(255, 255, 255, 0.05) 76%, transparent 77%, transparent),
        linear-gradient(60deg, transparent 24%, rgba(255, 255, 255, 0.05) 25%, rgba(255, 255, 255, 0.05) 26%, transparent 27%, transparent 74%, rgba(255, 255, 255, 0.05) 75%, rgba(255, 255, 255, 0.05) 76%, transparent 77%, transparent),
        linear-gradient(-60deg, transparent 24%, rgba(255, 255, 255, 0.05) 25%, rgba(255, 255, 255, 0.05) 26%, transparent 27%, transparent 74%, rgba(255, 255, 255, 0.05) 75%, rgba(255, 255, 255, 0.05) 76%, transparent 77%, transparent);
    background-size: 100px 173px;
    background-position: 0 0, 0 0, 0 0;
    z-index: 0;
}

.brochure-courses > * {
    position: relative;
    z-index: 1;
}

.brochure-grid {
    display: grid;
    grid-template-columns: repeat(auto-fit, minmax(300px, 1fr));
    gap: var(--spacing-6);
    margin-top: var(--spacing-12);
}

.brochure-card {
    background: #333333;
    border: 1px solid rgba(76, 175, 80, 0.3);
    border-radius: var(--radius-xl);
    padding: var(--spacing-8);
    box-shadow: var(--shadow-lg);
    transition: all var(--transition-normal);
    position: relative;
    display: flex;
    flex-direction: column;
    justify-content: space-between;
    color: white !important;
    text-align: left;
    overflow: hidden;
    min-height: 320px;
}

.brochure-card:hover {
    transform: translateY(-8px);
    box-shadow: var(--shadow-xl);
    background: #404040;
    border-color: rgba(76, 175, 80, 0.6);
}

.course-title {
    font-size: var(--h3-size);
    font-weight: var(--font-weight-semibold);
    color: white !important;
    margin-bottom: var(--spacing-4);
    line-height: var(--line-height-snug);
    border-bottom: 2px solid #4CAF50;
    padding-bottom: var(--spacing-3);
}

.course-description {
    font-size: var(--font-size-base);
    color: #e0e0e0 !important;
    line-height: var(--line-height-normal);
    margin-bottom: var(--spacing-6);
    flex-grow: 1;
}

.course-offerings {
    margin-top: auto;
}

.course-offerings ul {
    list-style: none;
    padding: 0;
    margin: 0;
    display: flex;
    flex-direction: column;
    gap: var(--spacing-2);
}

.course-offerings li {
    display: flex;
    align-items: center;
    font-size: var(--font-size-sm);
    color: #e0e0e0;
}

.course-offerings li::before {
    content: "✓";
    color: #4CAF50;
    font-weight: bold;
    margin-right: var(--spacing-2);
    font-size: 1.2em;
}

.course-meta {
    display: flex;
    gap: var(--spacing-2);
    margin: var(--spacing-4) 0;
    flex-wrap: wrap;
}

.course-badge {
    font-size: var(--font-size-xs);
    font-weight: var(--font-weight-medium);
    color: white;
    padding: var(--spacing-1) var(--spacing-3);
    background: #4CAF50;
    border-radius: var(--radius-sm);
    display: inline-flex;
    align-items: center;
    gap: var(--spacing-1);
}

.course-duration {
    font-size: var(--font-size-xs);
    font-weight: var(--font-weight-medium);
    color: white;
    padding: var(--spacing-1) var(--spacing-3);
    background: #666;
    border-radius: var(--radius-sm);
    display: inline-flex;
    align-items: center;
    gap: var(--spacing-1);
}

.course-max {
    font-size: var(--font-size-xs);
    color: #c0c0c0;
    padding: var(--spacing-1) var(--spacing-3);
    background: rgba(255, 255, 255, 0.1);
    border-radius: var(--radius-sm);
    display: inline-flex;
    align-items: center;
    gap: var(--spacing-1);
}

.course-cta {
    margin-top: var(--spacing-6);
    padding-top: var(--spacing-4);
    border-top: 1px solid rgba(255, 255, 255, 0.1);
}

.btn-course {
    background: linear-gradient(135deg, #4CAF50, #66BB6A);
    color: white !important;
    padding: var(--btn-padding-y) var(--btn-padding-x);
    border: none;
    border-radius: var(--radius-md);
    font-weight: var(--font-weight-medium);
    font-size: var(--btn-font-size);
    text-decoration: none;
    transition: all var(--transition-normal);
    display: inline-flex;
    align-items: center;
    gap: var(--spacing-2);
    width: 100%;
    justify-content: center;
    min-height: 44px;
}

.btn-course:hover {
    background: linear-gradient(135deg, #66BB6A, #4CAF50);
    transform: translateY(-1px);
    box-shadow: var(--shadow-md);
}

.btn-course:focus-visible {
    outline: 3px solid #66BB6A !important;
    outline-offset: 2px !important;
    box-shadow: 0 0 0 3px rgba(102,187,106,.25) !important;
}

/* Responsive Design - Mobile First Approach */
@media (max-width: 768px) {
    .brochure-hero {
        min-height: 60vh;
        padding: var(--section-padding-y-sm) 0;
    }
    
    .brochure-header {
        grid-template-columns: 1fr !important;
        gap: var(--spacing-8);
        text-align: center;
    }
    
    .brochure-content {
        order: 2;
    }
    
    .brochure-visual {
        order: 1;
        text-align: center;
    }
    
    .brochure-cta {
        flex-direction: column;
        align-items: center;
        gap: var(--spacing-3);
    }
    
    .brochure-grid {
        grid-template-columns: 1fr;
        gap: var(--spacing-4);
    }
    
    .brochure-card {
        min-height: 280px;
    }
}

/* Explicit responsive grid breakpoints for enterprise standards */
@media (max-width: 480px) {
    .brochure-grid {
        grid-template-columns: 1fr !important;
    }
}

@media (min-width: 481px) and (max-width: 768px) {
    .brochure-grid {
        grid-template-columns: repeat(2, 1fr) !important;
    }
}

@media (min-width: 769px) and (max-width: 1279px) {
    .brochure-grid {
        grid-template-columns: repeat(3, 1fr) !important;
    }
}

@media (min-width: 1280px) {
    .brochure-grid {
        grid-template-columns: repeat(4, 1fr) !important;
    }
}

/* Contact Section */
.contact-section {
    padding: var(--spacing-12) 0;
    background: linear-gradient(135deg, #3a3a3a 0%, #2a2a2a 100%);
    border-top: 3px solid #4CAF50;
}

.contact-grid {
    display: grid;
    grid-template-columns: 2fr 1fr;
    gap: var(--spacing-8);
    align-items: center;
}

.contact-title {
    font-size: 2.5rem;
    font-weight: 700;
    color: white;
    margin-bottom: var(--spacing-6);
    text-align: center;
}

.contact-details {
    background: #333333;
    padding: var(--spacing-6);
    border-radius: 12px;
    box-shadow: 0 4px 6px rgba(0, 0, 0, 0.3);
    border: 2px solid #4CAF50;
}

.contact-item {
    display: flex;
    align-items: center;
    margin-bottom: var(--spacing-4);
    padding: var(--spacing-3);
    border-bottom: 1px solid #4CAF50;
}

.contact-item:last-child {
    border-bottom: none;
    margin-bottom: 0;
}

.contact-label {
    font-weight: 600;
    color: white;
    width: 80px;
    flex-shrink: 0;
}

.contact-value {
    color: #e0e0e0;
    text-decoration: none;
    transition: color 0.3s ease;
}

.contact-value:hover {
    color: #4CAF50;
}

.contact-action {
    text-align: center;
}

/* Bottom Schedule Training button - WHITE text (Safety Training page only) */
body.safety-training-page .contact-action .btn-primary,
body.safety-training-page .contact-action .btn-primary:visited,
body.safety-training-page .contact-action .btn-primary:hover,
body.safety-training-page .contact-action .btn-primary:focus,
body.safety-training-page .contact-action .btn-primary:active {
    font-size: 1.2rem;
    padding: var(--spacing-4) var(--spacing-8);
    border-radius: 12px;
    color: white !important;
    font-weight: 600 !important;
    box-shadow: 0 4px 15px rgba(8, 145, 178, 0.3);
    transition: all 0.3s ease;
}

.contact-action .btn-primary:hover {
    transform: translateY(-2px);
    box-shadow: 0 8px 25px rgba(8, 145, 178, 0.4);
}

/* Responsive Design */
@media (max-width: 1024px) {
    .brochure-grid {
        grid-template-columns: repeat(auto-fit, minmax(280px, 1fr));
        gap: var(--spacing-4);
    }
    
    .contact-grid {
        grid-template-columns: 1fr;
        gap: var(--spacing-6);
    }
}

@media (max-width: 768px) {
    .brochure-title {
        font-size: 2.5rem;
    }
    
    .brochure-subtitle {
        font-size: 1.25rem;
    }
    
    .brochure-tagline {
        font-size: 1.1rem;
    }
    
    .brochure-grid {
        grid-template-columns: 1fr;
        gap: var(--spacing-4);
    }
    
    .brochure-card {
        padding: var(--spacing-8) var(--spacing-6);
        min-height: 240px;
        margin: var(--spacing-3);
    }
    
    .course-title {
        font-size: 1rem;
        line-height: 1.1;
    }
    
    .course-description {
        font-size: 0.8rem;
        line-height: 1.3;
    }
    
    .contact-title {
        font-size: 2rem;
    }
}

@media (max-width: 480px) {
    .brochure-title {
        font-size: 2rem;
        letter-spacing: 1px;
    }
    
    .brochure-subtitle {
        font-size: 1.1rem;
    }
    
    .brochure-tagline {
        font-size: 1rem;
    }
    
    .brochure-hero {
        padding: var(--spacing-12) 0 var(--spacing-8);
    }
    
    .brochure-courses {
        padding: var(--spacing-12) 0;
    }
    
    .contact-section {
        padding: var(--spacing-8) 0;
    }
    
    .brochure-card {
        padding: var(--spacing-6) var(--spacing-4);
        min-height: 200px;
        margin: var(--spacing-2);
    }
    
    .course-title {
        font-size: 0.9rem;
        line-height: 1.1;
    }
    
    .course-description {
        font-size: 0.75rem;
        line-height: 1.2;
    }
    
    .course-option {
        font-size: 0.75rem;
        padding: var(--spacing-1);
    }
    
    .course-duration {
        font-size: 0.85rem;
        padding: var(--spacing-1) var(--spacing-2);
    }
}

/* ============================================================================
   SAFETY TRAINING PAGE - COMPLETE DARK THEME OVERRIDE
   ============================================================================ */

/* Page-wide dark theme for Safety Training */
body.safety-training-page {
    background: #1a1a1a !important;
    background-color: #1a1a1a !important;
    color: white !important;
}

/* Ensure dark theme sections override any global styles */
body.safety-training-page .brochure-courses {
    background: #1a1a1a !important;
}

body.safety-training-page .brochure-hero {
    background: linear-gradient(135deg, #1a1a1a 0%, #2a2a2a 50%, #1a1a1a 100%) !important;
}

/* Additional enterprise-grade theming overrides */
body.safety-training-page .brochure-courses {
    background: #1a1a1a !important;
    color: #f8fafc !important;
}

body.safety-training-page .brochure-courses .course-title {
    color: #fff !important;
}

body.safety-training-page .brochure-courses .course-description,
body.safety-training-page .brochure-courses li,
body.safety-training-page .brochure-courses .course-meta,
body.safety-training-page .brochure-courses .course-duration,
body.safety-training-page .brochure-courses .course-max {
    color: #cbd5e1 !important;
}

/* Ensure course cards have proper text contrast */
body.safety-training-page .brochure-card {
    color: #f8fafc !important;
}

body.safety-training-page .brochure-card * {
    color: inherit !important;
}

/* Ensure buttons maintain proper contrast - WHITE text for Book Training buttons */
html body.safety-training-page .btn-course,
html body.safety-training-page .course-cta .btn-course,
html body.safety-training-page .course-cta a.btn-course,
html body.safety-training-page a.btn-course {
    color: #ffffff !important;
    min-height: 44px !important;
    text-shadow: none !important;
    font-weight: 600 !important;
}

/* Additional high-specificity rules for all button states */
html body.safety-training-page .course-cta a.btn-course:link,
html body.safety-training-page .course-cta a.btn-course:visited,
html body.safety-training-page .course-cta a.btn-course:hover,
html body.safety-training-page .course-cta a.btn-course:focus,
html body.safety-training-page .course-cta a.btn-course:active {
    color: #ffffff !important;
    font-weight: 600 !important;
    text-shadow: none !important;
}

/* Make dropdown arrow visible on Safety Training page dark background */
body.safety-training-page .nav-dropdown-toggle,
body.safety-training-page .dropdown-arrow {
    color: white !important;
}

/* Specifically target the SVG arrow stroke with maximum specificity */
body.safety-training-page .nav-item.nav-dropdown .nav-dropdown-container .nav-dropdown-toggle,
body.safety-training-page .nav-item.nav-dropdown .nav-dropdown-container .nav-dropdown-toggle svg,
body.safety-training-page .nav-item.nav-dropdown .nav-dropdown-container .nav-dropdown-toggle svg.dropdown-arrow,
body.safety-training-page .nav-item.nav-dropdown .nav-dropdown-container .nav-dropdown-toggle svg.dropdown-arrow path {
    stroke: white !important;
    color: white !important;
    fill: none !important;
}

/* All PNG icons on Safety Training page - transparent with drop shadow for visibility on dark background */
body.safety-training-page .course-icon-png,
body.safety-training-page .service-card-icon-png,
body.safety-training-page .service-detail-icon-png,
body.safety-training-page .feature-icon-png,
body.safety-training-page .category-icon-png,
body.safety-training-page img.service-icon,
body.safety-training-page .industry-icon,
body.safety-training-page img[src*="-icon.png"] {
    filter: drop-shadow(0 2px 8px rgba(0,0,0,0.5));
}

body.safety-training-page .brochure-courses h2 {
    color: #ffffff !important;
}

/* Ensure ALL text elements are white on safety training page */
body.safety-training-page *,
body.safety-training-page h1,
body.safety-training-page h2,
body.safety-training-page h3,
body.safety-training-page h4,
body.safety-training-page h5,
body.safety-training-page h6,
body.safety-training-page p,
body.safety-training-page span,
body.safety-training-page div,
body.safety-training-page li {
    color: white !important;
}

/* Override all section backgrounds to dark */
body.safety-training-page section,
body.safety-training-page :where(section:nth-child(odd)),
body.safety-training-page :where(section:nth-child(even)),
body.safety-training-page .contact-section {
    background: #1a1a1a !important;
}

/* Header dark theme */
body.safety-training-page .header {
    background: #2a2a2a !important;
    border-bottom: 2px solid #4CAF50;
}

body.safety-training-page .nav-link {
    color: white !important;
}

body.safety-training-page .nav-link:hover,
body.safety-training-page .nav-link.active {
    color: #4CAF50 !important;
}

/* Make dropdown arrow white with dark background to be visible against green Services button */
body.safety-training-page .nav-dropdown-toggle,
body.safety-training-page .nav-dropdown-toggle:hover,
body.safety-training-page .nav-item.nav-dropdown:hover .nav-dropdown-toggle,
body.safety-training-page .nav-item.nav-dropdown .nav-dropdown-toggle {
    color: white !important;
    background: rgba(0,0,0,0.4) !important;
    border-radius: 3px !important;
    padding: 2px !important;
}

/* Footer dark theme */
body.safety-training-page .footer {
    background: #2a2a2a !important;
    color: white;
}

body.safety-training-page .footer .footer-title,
body.safety-training-page .footer .footer-description,
body.safety-training-page .footer .footer-links a,
body.safety-training-page .footer .footer-contact-link,
body.safety-training-page .footer .footer-copyright {
    color: white !important;
}

body.safety-training-page .footer .footer-links a:hover,
body.safety-training-page .footer .footer-contact-link:hover {
    color: #4CAF50 !important;
}

/* Button and Link overrides for green accents */
body.safety-training-page .btn,
body.safety-training-page .btn-primary,
body.safety-training-page button {
    background: linear-gradient(135deg, #4CAF50, #66BB6A) !important;
    border: 2px solid #4CAF50 !important;
    color: #ffffff !important;
    padding: var(--spacing-3) var(--spacing-6) !important;
    border-radius: 8px !important;
    font-weight: 600 !important;
    transition: all 0.3s ease !important;
}

body.safety-training-page .btn:hover,
body.safety-training-page .btn-primary:hover,
body.safety-training-page button:hover {
    background: linear-gradient(135deg, #66BB6A, #4CAF50) !important;
    border-color: #66BB6A !important;
    transform: translateY(-2px) !important;
    box-shadow: 0 4px 15px rgba(76, 175, 80, 0.4) !important;
}

/* All content area links use green accents */
body.safety-training-page .contact-section a,
body.safety-training-page .contact-value,
body.safety-training-page a {
    color: #4CAF50 !important;
    transition: color 0.3s ease;
}

body.safety-training-page .contact-section a:hover,
body.safety-training-page .contact-value:hover,
body.safety-training-page a:hover {
    color: #66BB6A !important;
}

/* Brochure logo styling */
.brochure-logo {
    margin-bottom: var(--spacing-4);
}

.brochure-hero-logo {
    max-width: 400px;
    height: auto;
    border-radius: 8px;
    box-shadow: 0 4px 15px rgba(76, 175, 80, 0.3);
    padding: var(--spacing-4);
    object-fit: contain;
}

@media (max-width: 768px) {
    .brochure-hero-logo {
        max-width: 300px;
    }
}

@media (max-width: 480px) {
    .brochure-hero-logo {
        max-width: 250px;
    }
}

.hero-grid {
    display: grid;
    grid-template-columns: 1fr;
    gap: var(--spacing-8);
    align-items: center;
}

.safety-badge {
    display: inline-block;
    background: var(--brand-teal);
    color: white;
    padding: var(--spacing-2) var(--spacing-4);
    border-radius: var(--radius-full);
    font-size: var(--font-size-sm);
    font-weight: 600;
    margin-bottom: var(--spacing-4);
}

.hero-title {
    font-size: var(--font-size-3xl);
    font-weight: 700;
    color: var(--text-primary);
    margin-bottom: var(--spacing-4);
    line-height: 1.2;
    position: relative;
}

.hero-title::after {
    content: '';
    position: absolute;
    bottom: -8px;
    left: 0;
    width: 80px;
    height: 4px;
    background: var(--brand-orange);
    border-radius: 2px;
}

.hero-subtitle {
    font-size: var(--font-size-lg);
    color: var(--text-secondary);
    line-height: 1.6;
    margin-bottom: var(--spacing-6);
}

.hero-contact {
    background: white;
    padding: var(--spacing-6);
    border-radius: var(--radius-lg);
    box-shadow: var(--shadow-md);
    border: 1px solid var(--border-color);
}

.contact-item {
    display: flex;
    align-items: center;
    margin-bottom: var(--spacing-3);
    gap: var(--spacing-2);
}

.contact-item:last-child {
    margin-bottom: 0;
}

.contact-label {
    font-weight: 600;
    color: var(--text-primary);
    min-width: 80px;
}

.contact-value {
    color: var(--brand-teal);
    text-decoration: none;
    font-weight: 500;
}

.contact-value:hover {
    text-decoration: underline;
}

.services-overview {
    padding: var(--spacing-12) 0;
    background: white;
}

.services-grid {
    display: grid;
    grid-template-columns: 1fr;
    gap: var(--spacing-6);
}

.service-overview-card {
    background: #f8fafc;
    padding: var(--spacing-6);
    border-radius: var(--radius-lg);
    border-left: 4px solid var(--brand-teal);
    transition: transform var(--transition-normal);
}

.service-overview-card:hover {
    transform: translateY(-2px);
}

.service-overview-card h3 {
    color: var(--brand-teal);
    font-size: var(--font-size-lg);
    font-weight: 700;
    margin-bottom: var(--spacing-3);
}

.service-overview-card p {
    color: var(--text-secondary);
    line-height: 1.6;
}

.company-mission {
    padding: var(--spacing-12) 0;
    background: var(--section-light-grey);
}

.mission-content {
    text-align: center;
    max-width: 800px;
    margin: 0 auto;
}

.mission-description {
    font-size: var(--font-size-lg);
    line-height: 1.7;
    color: var(--text-secondary);
    margin-top: var(--spacing-6);
}

/* Hexagonal Training Courses */
.training-courses {
    padding: var(--spacing-16) 0;
    background: white;
}

.hexagon-grid {
    display: grid;
    grid-template-columns: repeat(auto-fit, minmax(280px, 1fr));
    gap: var(--spacing-4) var(--spacing-8);
    margin-top: var(--spacing-12);
    justify-items: center;
}

/* Honeycomb staggering effect */
.hexagon-item:nth-child(4n-1),
.hexagon-item:nth-child(4n) {
    transform: translateY(70px);
}

@media (min-width: 768px) {
    .hexagon-item:nth-child(3n-1) {
        transform: translateY(70px);
    }
    
    .hexagon-item:nth-child(4n-1),
    .hexagon-item:nth-child(4n) {
        transform: none;
    }
}

@media (min-width: 1024px) {
    .hexagon-item:nth-child(4n-1),
    .hexagon-item:nth-child(4n) {
        transform: translateY(70px);
    }
    
    .hexagon-item:nth-child(3n-1) {
        transform: none;
    }
}

.hexagon-item {
    display: flex;
    justify-content: center;
    align-items: center;
}

.hexagon {
    width: 280px;
    height: 280px;
    position: relative;
    background: white;
    clip-path: polygon(50% 0%, 100% 25%, 100% 75%, 50% 100%, 0% 75%, 0% 25%);
    display: flex;
    align-items: center;
    justify-content: center;
    transition: all var(--transition-normal);
    overflow: hidden;
    box-shadow: 0 4px 12px rgba(16, 185, 129, 0.15);
    border: 3px solid var(--brand-teal);
}

.hexagon:hover {
    transform: translateY(-8px);
    box-shadow: 0 8px 25px rgba(255, 107, 53, 0.25);
    background: var(--section-light-grey);
    border-color: var(--brand-orange);
}

.hexagon-content {
    text-align: center;
    padding: var(--spacing-4);
    height: 100%;
    display: flex;
    flex-direction: column;
    justify-content: center;
    align-items: center;
}

.hex-icon {
    font-size: 2.5rem;
    margin-bottom: var(--spacing-3);
    display: block;
}

.hexagon-content h4 {
    font-size: var(--font-size-md);
    font-weight: 700;
    color: var(--text-primary);
    margin-bottom: var(--spacing-2);
    line-height: 1.3;
    min-height: 40px;
    display: flex;
    align-items: center;
    justify-content: center;
    text-align: center;
}

.hexagon-content p {
    font-size: var(--font-size-sm);
    color: var(--text-secondary);
    line-height: 1.4;
    margin-bottom: var(--spacing-3);
    flex-grow: 1;
}

.hex-details {
    display: flex;
    flex-direction: column;
    gap: var(--spacing-1);
    font-size: var(--font-size-xs);
    color: var(--text-secondary);
    text-align: center;
}

.hex-details span {
    background: var(--section-light-grey);
    padding: var(--spacing-1) var(--spacing-2);
    border-radius: var(--radius-sm);
    font-weight: 500;
}

.hex-details .participants {
    background: var(--brand-teal);
    color: white;
    font-weight: 600;
}

@media (min-width: 768px) {
    .services-grid {
        grid-template-columns: repeat(3, 1fr);
    }
    
    .hexagon-grid {
        grid-template-columns: repeat(3, 1fr);
        gap: var(--spacing-4) var(--spacing-6);
    }
}

@media (min-width: 1024px) {
    .hero-grid {
        grid-template-columns: 2fr 1fr;
        gap: var(--spacing-12);
        align-items: start;
    }
    
    .hero-title {
        font-size: var(--font-size-4xl);
    }
}

@media (min-width: 1024px) {
    .hexagon-grid {
        grid-template-columns: repeat(4, 1fr);
    }
}

/* Footer layout improvements */
.footer-content {
    width: 100%;
}

.footer-certifications,
.footer-social {
    text-align: center;
    margin-bottom: var(--spacing-6);
}

.footer-bottom {
    border-top: 1px solid rgba(255, 255, 255, 0.1);
    padding-top: var(--spacing-6);
    text-align: center;
}

.footer-legal {
    display: flex;
    justify-content: center;
    gap: var(--spacing-4);
    flex-wrap: wrap;
    margin-top: var(--spacing-4);
}

.footer-legal a {
    color: rgba(255, 255, 255, 0.8);
    text-decoration: none;
    transition: color var(--transition-fast);
}

.footer-legal a:hover {
    color: var(--primary-light);
}

/* Removed duplicate footer-grid rules - consolidated above */
    
    .footer-bottom {
        display: flex;
        justify-content: space-between;
        align-items: center;
        flex-wrap: wrap;
        text-align: left;
    }
    
    .footer-legal {
        margin-top: 0;
    }
/* Page Hero Section */
.page-hero {
    padding: var(--spacing-8) 0 var(--spacing-12);
    background: linear-gradient(135deg, #1a2332 0%, #2d3748 25%, #4a5568 50%, #718096 75%, #e2e8f0 100%);
    color: white;
    text-align: center;
    position: relative;
    overflow: hidden;
    margin-bottom: var(--spacing-6);
}

/* Services Page Specific Background */
body.services-page .page-hero,
body.services-page .store-hero {
    background-image: url('../images/hero-electrical-control.png');
    background-size: cover;
    background-position: center;
    background-repeat: no-repeat;
}
.page-hero::before {
    content: '';
    position: absolute;
    top: 0;
    left: 0;
    right: 0;
    bottom: 0;
    background: rgba(0, 0, 0, 0.4);
    z-index: 1;
    pointer-events: none;
}
.page-hero-content {
    position: relative;
    z-index: 2;
}
.page-hero::before {
    display: none;
}
.page-hero::after,
.store-hero::after {
    opacity: 0.15;
}
.page-title {
    font-size: var(--font-size-4xl);
    font-weight: 700;
    margin-bottom: var(--spacing-6);
    line-height: 1.1;
}
.page-subtitle {
    font-size: var(--font-size-xl);
    opacity: 0.9;
    line-height: 1.6;
    max-width: 700px;
    margin: 0 auto;
}
@media (min-width: 768px) {
    .page-title {
        font-size: var(--font-size-5xl);
    }
}
/* Overview Section */
.automation-overview,
.overview-section {
    padding: var(--spacing-20) 0;
    background-color: var(--surface);
}
.overview-grid {
    display: grid;
    grid-template-columns: 1fr;
    gap: var(--spacing-12);
    align-items: center;
}
.overview-description {
    color: var(--text-secondary);
    font-size: var(--font-size-lg);
    line-height: 1.7;
    margin-bottom: var(--spacing-6);
}
.overview-features {
    margin-top: var(--spacing-8);
}
.feature-item {
    display: flex;
    gap: var(--spacing-4);
    margin-bottom: var(--spacing-6);
    padding: var(--spacing-6);
    background-color: var(--surface-hover);
    border-radius: var(--radius-lg);
    border: 1px solid var(--border-color);
    transition: all var(--transition-fast);
}
.feature-item:hover {
    border-color: var(--primary-color);
    transform: translateY(-2px);
    box-shadow: var(--shadow-md);
}
.feature-icon {
    flex-shrink: 0;
    width: 48px;
    height: 48px;
    background: linear-gradient(135deg, var(--primary-color), var(--primary-dark));
    border-radius: var(--radius-md);
    display: flex;
    align-items: center;
    justify-content: center;
    color: white;
}
.feature-icon svg {
    width: 24px;
    height: 24px;
    stroke-width: 2;
}
.feature-content h3 {
    font-size: var(--font-size-lg);
    font-weight: 600;
    color: var(--text-primary);
    margin-bottom: var(--spacing-2);
}
.feature-content p {
    color: var(--text-secondary);
    font-size: var(--font-size-sm);
}
.overview-visual {
    display: flex;
    justify-content: center;
    align-items: center;
}
.automation-graphic,
.overview-graphic {
    width: 100%;
    max-width: 500px;
    height: 400px;
    background: linear-gradient(135deg, var(--primary-color), var(--primary-dark));
    border-radius: var(--radius-xl);
    box-shadow: var(--shadow-xl);
    position: relative;
    overflow: hidden;
}
.automation-graphic::before,
.overview-graphic::before {
    content: '';
    position: absolute;
    inset: 0;
    background: linear-gradient(45deg, transparent 30%, rgba(255,255,255,0.1) 50%, transparent 70%);
    border-radius: var(--radius-xl);
}
@media (min-width: 768px) {
    .overview-grid {
        grid-template-columns: 1fr 1fr;
    }
}
/* Service Features */
.service-features {
    list-style: none;
    margin-top: var(--spacing-4);
}
.service-features li {
    color: var(--text-secondary);
    font-size: var(--font-size-sm);
    margin-bottom: var(--spacing-2);
    position: relative;
    padding-left: var(--spacing-5);
}
.service-features li::before {
    content: '✓';
    position: absolute;
    left: 0;
    color: var(--primary-color);
    font-weight: bold;
    font-size: var(--font-size-sm);
}
/* Industry Applications */
.industry-applications {
    padding: var(--spacing-20) 0;
    background-color: var(--accent-color);
}
.industries-grid {
    display: grid;
    grid-template-columns: 1fr;
    gap: var(--spacing-6);
}
.industry-card {
    background-color: var(--surface);
    padding: var(--spacing-8);
    border-radius: var(--radius-lg);
    border: 1px solid var(--border-color);
    transition: all var(--transition-normal);
    position: relative;
    overflow: hidden;
}
.industry-card:hover {
    transform: translateY(-4px);
    box-shadow: var(--shadow-lg);
    border-color: var(--primary-color);
}
.industry-card::before {
    content: '';
    position: absolute;
    top: 0;
    left: 0;
    right: 0;
    height: 4px;
    background: linear-gradient(90deg, var(--primary-color), var(--primary-light));
    transform: scaleX(0);
    transition: transform var(--transition-normal);
    transform-origin: left;
}
.industry-card:hover::before {
    transform: scaleX(1);
}
.industry-title {
    font-size: var(--font-size-xl);
    font-weight: 600;
    color: var(--text-primary);
    margin-bottom: var(--spacing-4);
}
.industry-description {
    color: var(--text-secondary);
    line-height: 1.7;
    font-size: var(--font-size-base);
}
@media (min-width: 768px) {
    .industries-grid {
        grid-template-columns: repeat(2, 1fr);
    }
}
@media (min-width: 1024px) {
    .industries-grid {
        grid-template-columns: repeat(4, 1fr);
    }
}
/* Contact Form Styles */
.contact-form {
    background-color: var(--surface);
    padding: var(--spacing-8);
    border-radius: var(--radius-lg);
    border: 1px solid var(--border-color);
    box-shadow: var(--shadow-md);
}
.form-group {
    margin-bottom: var(--spacing-6);
}
.form-label {
    display: block;
    font-weight: 500;
    color: var(--text-primary);
    margin-bottom: var(--spacing-2);
    font-size: var(--font-size-sm);
}
.form-input,
.form-textarea {
    width: 100%;
    padding: var(--spacing-3);
    border: 1px solid var(--border-color);
    border-radius: var(--radius-md);
    font-family: inherit;
    font-size: var(--font-size-base);
    transition: all var(--transition-fast);
    background-color: var(--surface);
}
.form-input:focus,
.form-textarea:focus {
    outline: none;
    border-color: var(--primary-color);
    box-shadow: 0 0 0 3px rgba(8, 145, 178, 0.1);
}
.form-textarea {
    resize: vertical;
    min-height: 120px;
}
.form-submit {
    width: 100%;
}
/* Blog Styles */
.blog-grid {
    display: grid;
    grid-template-columns: 1fr;
    gap: var(--spacing-8);
}
.blog-card {
    background-color: var(--surface);
    border-radius: var(--radius-lg);
    overflow: hidden;
    border: 1px solid var(--border-color);
    transition: all var(--transition-normal);
}
.blog-card:hover {
    transform: translateY(-4px);
    box-shadow: var(--shadow-lg);
}
.blog-image {
    width: 100%;
    height: 250px;
    background-color: var(--surface-hover);
    display: flex;
    align-items: center;
    justify-content: center;
    color: var(--text-light);
    font-weight: 500;
}
.blog-content {
    padding: var(--spacing-6);
}
.blog-meta {
    display: flex;
    gap: var(--spacing-4);
    margin-bottom: var(--spacing-4);
    font-size: var(--font-size-sm);
    color: var(--text-light);
}
.blog-title {
    font-size: var(--font-size-xl);
    font-weight: 600;
    color: var(--text-primary);
    margin-bottom: var(--spacing-3);
    line-height: 1.4;
}
.blog-excerpt {
    color: var(--text-secondary);
    line-height: 1.6;
    margin-bottom: var(--spacing-4);
}
.blog-link {
    color: var(--primary-color);
    text-decoration: none;
    font-weight: 500;
    transition: color var(--transition-fast);
}
.blog-link:hover {
    color: var(--primary-dark);
}

/* Blog Article Page Styles */
.blog-article {
    padding: var(--spacing-12) 0;
    max-width: 800px;
    margin: 0 auto;
}

.article-header {
    margin-bottom: var(--spacing-8);
}

.back-link {
    display: inline-flex;
    align-items: center;
    color: var(--text-secondary);
    text-decoration: none;
    font-size: var(--font-size-sm);
    margin-bottom: var(--spacing-6);
    transition: color var(--transition-fast);
}

.back-link:hover {
    color: var(--primary-color);
}

.article-meta {
    display: flex;
    gap: var(--spacing-4);
    margin-bottom: var(--spacing-4);
    font-size: var(--font-size-sm);
    color: var(--text-light);
    flex-wrap: wrap;
}

.article-meta .article-category {
    color: var(--primary-color);
    font-weight: 600;
}

.article-title {
    font-size: 2.5rem;
    font-weight: 700;
    color: var(--text-primary);
    line-height: 1.2;
    margin-bottom: var(--spacing-5);
}

.article-lead {
    font-size: var(--font-size-lg);
    color: var(--text-secondary);
    line-height: 1.6;
    margin-bottom: var(--spacing-6);
}

.article-content {
    color: var(--text-primary);
    line-height: 1.8;
}

.article-content h2 {
    font-size: var(--font-size-2xl);
    font-weight: 600;
    color: var(--text-primary);
    margin-top: var(--spacing-10);
    margin-bottom: var(--spacing-5);
    line-height: 1.3;
}

.article-content h3 {
    font-size: var(--font-size-xl);
    font-weight: 600;
    color: var(--text-primary);
    margin-top: var(--spacing-8);
    margin-bottom: var(--spacing-4);
}

.article-content p {
    margin-bottom: var(--spacing-5);
    color: var(--text-secondary);
}

.article-content ul,
.article-content ol {
    margin-bottom: var(--spacing-5);
    margin-left: var(--spacing-6);
    color: var(--text-secondary);
}

.article-content li {
    margin-bottom: var(--spacing-3);
    line-height: 1.7;
}

.article-content li strong {
    color: var(--text-primary);
}

.article-cta {
    background: linear-gradient(135deg, #0f766e 0%, #14b8a6 100%);
    padding: var(--spacing-8);
    border-radius: var(--radius-lg);
    margin-top: var(--spacing-10);
    text-align: center;
    color: white;
}

.article-cta h3 {
    color: white;
    margin: 0 0 var(--spacing-3) 0;
}

.article-cta p {
    color: rgba(255, 255, 255, 0.9);
    margin-bottom: var(--spacing-5);
}

.article-cta .btn-primary {
    background: white;
    color: var(--primary-color);
}

.article-cta .btn-primary:hover {
    background: rgba(255, 255, 255, 0.9);
}

.article-footer {
    margin-top: var(--spacing-10);
    padding-top: var(--spacing-8);
    border-top: 1px solid var(--border-color);
}

.article-author {
    margin-bottom: var(--spacing-6);
}

.article-author p {
    color: var(--text-secondary);
    line-height: 1.6;
}

.article-author p strong {
    color: var(--text-primary);
    font-size: var(--font-size-lg);
    display: block;
    margin-bottom: var(--spacing-2);
}

.article-nav {
    display: flex;
    gap: var(--spacing-4);
    flex-wrap: wrap;
}

@media (min-width: 768px) {
    .blog-grid {
        grid-template-columns: repeat(2, 1fr);
    }
}
@media (min-width: 1024px) {
    .blog-grid {
        grid-template-columns: repeat(3, 1fr);
    }
}
/* Course Grid for Safety Training */
.course-grid {
    display: grid;
    grid-template-columns: 1fr;
    gap: var(--spacing-6);
}
.course-card {
    background-color: var(--surface);
    padding: var(--spacing-6);
    border-radius: var(--radius-lg);
    border: 1px solid var(--border-color);
    transition: all var(--transition-normal);
}
.course-card:hover {
    transform: translateY(-2px);
    box-shadow: var(--shadow-md);
    border-color: var(--primary-color);
}
.course-level {
    display: inline-block;
    padding: var(--spacing-1) var(--spacing-3);
    background-color: var(--primary-color);
    color: white;
    font-size: var(--font-size-xs);
    font-weight: 500;
    border-radius: var(--radius-sm);
    margin-bottom: var(--spacing-4);
}
.course-title {
    font-size: var(--font-size-lg);
    font-weight: 600;
    color: var(--text-primary);
    margin-bottom: var(--spacing-3);
}
.course-description {
    color: var(--text-secondary);
    margin-bottom: var(--spacing-4);
    line-height: 1.6;
}
.course-details {
    display: flex;
    flex-wrap: wrap;
    gap: var(--spacing-4);
    margin-bottom: var(--spacing-4);
    font-size: var(--font-size-sm);
    color: var(--text-secondary);
}
.course-detail {
    display: flex;
    align-items: center;
    gap: var(--spacing-1);
}
@media (min-width: 768px) {
    .course-grid {
        grid-template-columns: repeat(2, 1fr);
    }
}
@media (min-width: 1024px) {
    .course-grid {
        grid-template-columns: repeat(3, 1fr);
    }
}
/* Utility Classes */
.text-center { text-align: center; }
.text-left { text-align: left; }
.text-right { text-align: right; }
.mt-4 { margin-top: var(--spacing-4); }
.mb-4 { margin-bottom: var(--spacing-4); }
.mt-8 { margin-top: var(--spacing-8); }
.mb-8 { margin-bottom: var(--spacing-8); }
.hidden { display: none; }
.block { display: block; }
.inline-block { display: inline-block; }
.flex { display: flex; }
.grid { display: grid; }
/* Responsive Images */
img {
    max-width: 100%;
    height: auto;
}
/* ==================== INTERACTIVE TRAINING SYSTEM STYLES ==================== */
/* Training System Container */
.training-system {
    min-height: 60vh;
    padding: var(--spacing-8) 0;
}
/* Module Selection Grid */
.training-modules-grid {
    display: grid;
    grid-template-columns: 1fr;
    gap: var(--spacing-6);
    margin-bottom: var(--spacing-12);
}
@media (min-width: 768px) {
    .training-modules-grid {
        grid-template-columns: repeat(2, 1fr);
    }
}
@media (min-width: 1024px) {
    .training-modules-grid {
        grid-template-columns: repeat(2, 1fr);
        gap: var(--spacing-8);
    }
}
/* Training Module Cards */
.training-module-card {
    background: var(--surface);
    border: 2px solid var(--border-color);
    border-radius: var(--radius-lg);
    padding: var(--spacing-6);
    transition: all var(--transition-normal);
    position: relative;
    overflow: hidden;
}
.training-module-card:hover {
    transform: translateY(-4px);
    box-shadow: var(--shadow-xl);
    border-color: var(--primary-color);
}
.training-module-card::before {
    content: '';
    position: absolute;
    top: 0;
    left: 0;
    right: 0;
    height: 4px;
    background: linear-gradient(90deg, var(--primary-color), var(--primary-light));
}
.module-header {
    display: flex;
    justify-content: space-between;
    align-items: flex-start;
    margin-bottom: var(--spacing-4);
    gap: var(--spacing-3);
}
.module-title {
    font-size: var(--font-size-xl);
    font-weight: 600;
    color: var(--text-primary);
    margin: 0;
    flex: 1;
}
.module-difficulty {
    display: inline-block;
    padding: var(--spacing-1) var(--spacing-3);
    background-color: var(--primary-color);
    color: white;
    font-size: var(--font-size-xs);
    font-weight: 500;
    border-radius: var(--radius-sm);
    white-space: nowrap;
}
.module-description {
    color: var(--text-secondary);
    margin-bottom: var(--spacing-4);
    line-height: 1.6;
}
.module-details {
    display: flex;
    flex-wrap: wrap;
    gap: var(--spacing-4);
    margin-bottom: var(--spacing-5);
    font-size: var(--font-size-sm);
    color: var(--text-secondary);
}
.module-progress {
    margin-bottom: var(--spacing-5);
}
.progress-bar {
    width: 100%;
    height: 8px;
    background-color: var(--border-color);
    border-radius: var(--radius-sm);
    overflow: hidden;
    margin-bottom: var(--spacing-2);
}
.progress-fill {
    height: 100%;
    background: linear-gradient(90deg, var(--primary-color), var(--primary-light));
    border-radius: var(--radius-sm);
    transition: width var(--transition-normal);
}
.progress-text {
    font-size: var(--font-size-sm);
    color: var(--text-secondary);
    font-weight: 500;
}
.module-start-btn {
    width: 100%;
    justify-content: center;
    font-weight: 600;
}
/* Training Overview Features */
.training-overview {
    background: var(--accent-color);
    border-radius: var(--radius-lg);
    padding: var(--spacing-8);
    margin-top: var(--spacing-12);
}
.training-overview h3 {
    text-align: center;
    margin-bottom: var(--spacing-6);
    color: var(--text-primary);
    font-size: var(--font-size-2xl);
}
.features-grid {
    display: grid;
    grid-template-columns: 1fr;
    gap: var(--spacing-6);
}
@media (min-width: 768px) {
    .features-grid {
        grid-template-columns: repeat(3, 1fr);
    }
}
.feature-item {
    text-align: center;
}
.feature-icon {
    font-size: 2.5rem;
    margin-bottom: var(--spacing-3);
}
.feature-content h4 {
    font-size: var(--font-size-lg);
    font-weight: 600;
    margin-bottom: var(--spacing-2);
    color: var(--text-primary);
}
.feature-content p {
    color: var(--text-secondary);
    line-height: 1.6;
}
/* Breadcrumb Navigation */
.training-breadcrumb {
    display: flex;
    align-items: center;
    gap: var(--spacing-2);
    margin-bottom: var(--spacing-6);
    font-size: var(--font-size-sm);
}
.breadcrumb-btn {
    background: none;
    border: none;
    color: var(--primary-color);
    cursor: pointer;
    padding: var(--spacing-2) var(--spacing-3);
    border-radius: var(--radius-sm);
    transition: all var(--transition-fast);
    font-weight: 500;
}
.breadcrumb-btn:hover {
    background-color: var(--accent-color);
    color: var(--primary-dark);
}
.breadcrumb-separator {
    color: var(--text-light);
}
.breadcrumb-current {
    color: var(--text-secondary);
    font-weight: 500;
}
/* Module Header Section */
.module-header-section {
    background: linear-gradient(135deg, var(--accent-color) 0%, var(--surface) 100%);
    border-radius: var(--radius-lg);
    padding: var(--spacing-8);
    margin-bottom: var(--spacing-8);
    border: 1px solid var(--border-color);
}
.module-header-section .module-title {
    font-size: var(--font-size-3xl);
    margin-bottom: var(--spacing-4);
}
.module-header-section .module-description {
    font-size: var(--font-size-lg);
    margin-bottom: var(--spacing-5);
}
.module-meta {
    display: flex;
    flex-wrap: wrap;
    gap: var(--spacing-4);
}
.meta-item {
    display: flex;
    align-items: center;
    gap: var(--spacing-2);
    font-size: var(--font-size-sm);
    color: var(--text-secondary);
    font-weight: 500;
}
/* Training Content Layout */
.training-content {
    display: grid;
    grid-template-columns: 1fr;
    gap: var(--spacing-8);
}
@media (min-width: 1024px) {
    .training-content {
        grid-template-columns: 300px 1fr;
        gap: var(--spacing-10);
    }
}
/* Chapter Navigation */
.chapter-navigation {
    background: var(--surface);
    border: 1px solid var(--border-color);
    border-radius: var(--radius-lg);
    padding: var(--spacing-6);
    height: fit-content;
}
/* Only apply sticky positioning on larger screens where we have sidebar layout */
@media (min-width: 1024px) {
    .chapter-navigation {
        position: sticky;
        top: 120px;
    }
}
.chapter-navigation h3 {
    margin-bottom: var(--spacing-4);
    color: var(--text-primary);
    font-size: var(--font-size-lg);
}
.chapter-list {
    display: flex;
    flex-direction: column;
    gap: var(--spacing-2);
}
.chapter-item {
    display: flex;
    align-items: center;
    gap: var(--spacing-3);
    padding: var(--spacing-3);
    background: none;
    border: 1px solid var(--border-color);
    border-radius: var(--radius-md);
    cursor: pointer;
    transition: all var(--transition-fast);
    text-align: left;
    width: 100%;
}
.chapter-item:hover {
    background-color: var(--accent-color);
    border-color: var(--primary-color);
}
.chapter-item.current {
    background-color: var(--primary-color);
    color: white;
    border-color: var(--primary-color);
}
.chapter-item.completed {
    background-color: #f0fdf4;
    border-color: #22c55e;
}
.chapter-item.completed .chapter-status {
    color: #22c55e;
    font-weight: 600;
}
.chapter-number {
    display: flex;
    align-items: center;
    justify-content: center;
    width: 32px;
    height: 32px;
    background-color: var(--border-color);
    color: var(--text-secondary);
    border-radius: 50%;
    font-weight: 600;
    font-size: var(--font-size-sm);
    flex-shrink: 0;
}
.chapter-item.current .chapter-number {
    background-color: rgba(255, 255, 255, 0.2);
    color: white;
}
.chapter-item.completed .chapter-number {
    background-color: #22c55e;
    color: white;
}
.chapter-info {
    flex: 1;
    min-width: 0;
}
.chapter-title {
    font-size: var(--font-size-sm);
    font-weight: 600;
    margin: 0 0 var(--spacing-1) 0;
    line-height: 1.4;
}
.chapter-status {
    font-size: var(--font-size-xs);
    color: var(--text-light);
}
/* Chapter Content */
.chapter-content {
    background: var(--surface);
    border: 1px solid var(--border-color);
    border-radius: var(--radius-lg);
    overflow: hidden;
}
.chapter-container {
    padding: var(--spacing-8);
}
.chapter-header {
    margin-bottom: var(--spacing-8);
    padding-bottom: var(--spacing-6);
    border-bottom: 2px solid var(--border-color);
}
.chapter-title {
    font-size: var(--font-size-2xl);
    font-weight: 700;
    color: var(--text-primary);
    margin-bottom: var(--spacing-6);
}
.learning-objectives {
    background: var(--accent-color);
    padding: var(--spacing-5);
    border-radius: var(--radius-md);
    border-left: 4px solid var(--primary-color);
}
.learning-objectives h4 {
    font-size: var(--font-size-lg);
    font-weight: 600;
    margin-bottom: var(--spacing-3);
    color: var(--text-primary);
}
.learning-objectives ul {
    margin: 0;
    padding-left: var(--spacing-5);
}
.learning-objectives li {
    margin-bottom: var(--spacing-2);
    color: var(--text-secondary);
    line-height: 1.6;
}
/* Chapter Content Text */
.chapter-content-text {
    margin-bottom: var(--spacing-10);
    line-height: 1.7;
    color: var(--text-primary);
}
.chapter-content-text h3 {
    font-size: var(--font-size-xl);
    font-weight: 600;
    margin: var(--spacing-8) 0 var(--spacing-4) 0;
    color: var(--text-primary);
}
.chapter-content-text h4 {
    font-size: var(--font-size-lg);
    font-weight: 600;
    margin: var(--spacing-6) 0 var(--spacing-3) 0;
    color: var(--text-primary);
}
.chapter-content-text h5 {
    font-size: var(--font-size-base);
    font-weight: 600;
    margin: var(--spacing-4) 0 var(--spacing-2) 0;
    color: var(--text-primary);
}
.chapter-content-text p {
    margin-bottom: var(--spacing-4);
}
.chapter-content-text ul,
.chapter-content-text ol {
    margin: var(--spacing-4) 0;
    padding-left: var(--spacing-6);
}
.chapter-content-text li {
    margin-bottom: var(--spacing-2);
}
.chapter-content-text strong {
    font-weight: 600;
    color: var(--text-primary);
}
.safety-tip {
    background: linear-gradient(135deg, #fef3c7 0%, #fde68a 100%);
    border: 1px solid #f59e0b;
    border-radius: var(--radius-md);
    padding: var(--spacing-5);
    margin: var(--spacing-6) 0;
    border-left: 4px solid #f59e0b;
}
.safety-tip strong {
    color: #92400e;
}
/* Questions Section */
.chapter-questions {
    background: var(--accent-color);
    padding: var(--spacing-8);
    margin: var(--spacing-8) -var(--spacing-8) var(--spacing-8) -var(--spacing-8);
    border-top: 2px solid var(--border-color);
}
.chapter-questions h4 {
    font-size: var(--font-size-xl);
    font-weight: 600;
    margin-bottom: var(--spacing-3);
    color: var(--text-primary);
}
.chapter-questions > p {
    color: var(--text-secondary);
    margin-bottom: var(--spacing-6);
}
/* Question Containers */
.question-container {
    background: var(--surface);
    border: 2px solid var(--border-color);
    border-radius: var(--radius-lg);
    padding: var(--spacing-6);
    margin-bottom: var(--spacing-6);
    transition: all var(--transition-normal);
}
.question-container:last-child {
    margin-bottom: 0;
}
.question-header {
    margin-bottom: var(--spacing-5);
}
.question-text {
    font-size: var(--font-size-lg);
    font-weight: 600;
    color: var(--text-primary);
    margin: 0;
    line-height: 1.5;
}
/* Multiple Choice Questions */
.question-options {
    display: flex;
    flex-direction: column;
    gap: var(--spacing-3);
}
.option {
    display: flex;
    align-items: flex-start;
    gap: var(--spacing-3);
    padding: var(--spacing-4);
    border: 2px solid var(--border-color);
    border-radius: var(--radius-md);
    cursor: pointer;
    transition: all var(--transition-fast);
    background: var(--surface);
}
.option:hover {
    border-color: var(--primary-color);
    background-color: var(--accent-color);
}
.option input[type="radio"] {
    margin: 0;
    flex-shrink: 0;
    margin-top: 2px;
}
.option-text {
    flex: 1;
    line-height: 1.5;
    color: var(--text-primary);
}
.option.correct {
    border-color: #22c55e;
    background-color: #f0fdf4;
}
.option.incorrect {
    border-color: #ef4444;
    background-color: #fef2f2;
}
.option.selected {
    border-width: 2px;
}
.correct-indicator {
    color: #22c55e;
    font-weight: bold;
    font-size: var(--font-size-lg);
    margin-left: var(--spacing-2);
}
/* Fill in the Blank Questions */
.fill-blank-input {
    display: inline-block;
    min-width: 120px;
    max-width: 200px;
    padding: var(--spacing-2) var(--spacing-3);
    border: 2px solid var(--primary-color);
    border-radius: var(--radius-sm);
    font-size: inherit;
    font-family: inherit;
    background: var(--surface);
    transition: all var(--transition-fast);
    margin: 0 var(--spacing-1);
    box-sizing: border-box;
}
.fill-blank-input:focus {
    outline: none;
    border-color: var(--primary-dark);
    box-shadow: 0 0 0 3px rgba(8, 145, 178, 0.1);
}
.fill-blank-input.correct {
    border-color: #22c55e;
    background-color: #f0fdf4;
}
.fill-blank-input.incorrect {
    border-color: #ef4444;
    background-color: #fef2f2;
}
.fill-blank-input[readonly] {
    cursor: default;
}
.question-actions {
    margin-top: var(--spacing-5);
    display: flex;
    gap: var(--spacing-3);
    align-items: center;
}
.check-answer-btn {
    padding: var(--spacing-3) var(--spacing-6);
}
.help-text {
    font-size: var(--font-size-sm);
    color: var(--text-light);
    font-style: italic;
}
/* Question Feedback */
.question-feedback {
    margin-top: var(--spacing-5);
    padding: var(--spacing-5);
    border-radius: var(--radius-md);
    border-left: 4px solid;
    display: flex;
    gap: var(--spacing-3);
    align-items: flex-start;
}
.question-feedback.correct {
    background-color: #f0fdf4;
    border-color: #22c55e;
}
.question-feedback.incorrect {
    background-color: #fef2f2;
    border-color: #ef4444;
}
.feedback-icon {
    font-size: var(--font-size-lg);
    flex-shrink: 0;
    margin-top: 2px;
}
.feedback-text {
    flex: 1;
    line-height: 1.6;
}
.feedback-text strong {
    display: block;
    margin-bottom: var(--spacing-2);
    font-weight: 600;
}
.correct-answers {
    margin-top: var(--spacing-3);
    padding: var(--spacing-3);
    background: rgba(239, 68, 68, 0.1);
    border-radius: var(--radius-sm);
    font-size: var(--font-size-sm);
}
/* Chapter Navigation Footer */
.chapter-navigation-footer {
    margin-top: var(--spacing-10);
    padding-top: var(--spacing-6);
    border-top: 2px solid var(--border-color);
}
.nav-buttons {
    display: flex;
    flex-wrap: wrap;
    gap: var(--spacing-4);
    justify-content: space-between;
    align-items: center;
    margin-bottom: var(--spacing-4);
}
@media (max-width: 767px) {
    .nav-buttons {
        flex-direction: column;
        align-items: stretch;
    }
    .training-nav-btn {
        width: 100%;
        justify-content: center;
    }
}
.complete-chapter-btn {
    font-weight: 600;
}
.complete-chapter-btn:disabled {
    background-color: #22c55e;
    cursor: default;
    opacity: 0.8;
}
.complete-chapter-btn:disabled:hover {
    transform: none;
    background-color: #22c55e;
}
/* Screen Reader Only */
.sr-only {
    position: absolute;
    width: 1px;
    height: 1px;
    padding: 0;
    margin: -1px;
    overflow: hidden;
    clip: rect(0, 0, 0, 0);
    white-space: nowrap;
    border: 0;
}
/* Focus Styles for Accessibility */
.training-nav-btn:focus,
.chapter-item:focus,
.module-start-btn:focus,
.breadcrumb-btn:focus,
.check-answer-btn:focus {
    outline: 3px solid var(--primary-light);
    outline-offset: 2px;
}
.option:focus-within {
    outline: 2px solid var(--primary-color);
    outline-offset: 2px;
}
/* Error Message */
.error-message {
    background: #fef2f2;
    border: 1px solid #ef4444;
    color: #dc2626;
    padding: var(--spacing-5);
    border-radius: var(--radius-md);
    text-align: center;
    font-weight: 500;
}
/* Loading States */
.loading {
    display: flex;
    align-items: center;
    justify-content: center;
    padding: var(--spacing-8);
    color: var(--text-secondary);
}
/* Mobile Specific Styles */
@media (max-width: 767px) {
    .training-content {
        gap: var(--spacing-6);
    }
    /* Fix fill-in-blank inputs for mobile */
    .fill-blank-input {
        display: block;
        width: 100%;
        min-width: auto;
        max-width: none;
        margin: var(--spacing-2) 0;
        font-size: var(--font-size-sm);
    }
    .question-text {
        line-height: 1.8;
    }
    .chapter-navigation {
        position: static;
        order: -1;
    }
}
/* Very small screens - further optimize fill-in-blank inputs */
@media (max-width: 480px) {
    .fill-blank-input {
        padding: var(--spacing-2);
        margin: var(--spacing-1) 0;
        font-size: var(--font-size-xs);
    }
    .question-container {
        padding: var(--spacing-4);
    }
    .question-text {
        font-size: var(--font-size-base);
        line-height: 2;
    }
    .chapter-list {
        display: grid;
        grid-template-columns: repeat(auto-fit, minmax(200px, 1fr));
        gap: var(--spacing-3);
    }
    .module-header-section {
        padding: var(--spacing-6);
    }
    .module-header-section .module-title {
        font-size: var(--font-size-2xl);
    }
    .chapter-container {
        padding: var(--spacing-6);
    }
    .chapter-questions {
        margin-left: -var(--spacing-6);
        margin-right: -var(--spacing-6);
        padding: var(--spacing-6);
    }
}
/* High Contrast Mode Support */
@media (prefers-contrast: high) {
    .training-module-card,
    .chapter-item,
    .question-container,
    .option {
        border-width: 2px;
    }
    .progress-bar {
        border: 1px solid var(--text-primary);
    }
}
/* Reduced Motion Support */
@media (prefers-reduced-motion: reduce) {
    .training-module-card,
    .chapter-item,
    .option,
    .question-container {
        transition: none;
    }
    .training-module-card:hover,
    .chapter-item:hover {
        transform: none;
    }
    .progress-fill {
        transition: none;
    }
}
/* Print Styles */
@media print {
    .training-system {
        background: white !important;
        color: black !important;
    }
    .chapter-navigation,
    .nav-buttons,
    .question-actions {
        display: none;
    }
    .chapter-content {
        border: none;
        box-shadow: none;
    }
    .question-container {
        break-inside: avoid;
    }
}
/* Green links - only apply to text links, not buttons */
a:not(.btn):not(.btn-primary):not(.btn-secondary):not(.btn-large):not(.nav-link):not(.nav-brand-link):not(.social-link):not(.service-contact) {
    color: #10b981 !important;
    text-decoration: none;
    font-weight: 500;
    transition: color 0.3s ease;
}
a:not(.btn):not(.btn-primary):not(.btn-secondary):not(.btn-large):not(.nav-link):not(.nav-brand-link):not(.social-link):not(.service-contact):hover {
    color: #059669 !important;
    text-decoration: underline;
}
/* Ensure buttons keep their original styling */
.btn,
.btn-primary {
    color: #ffffff !important;
    text-shadow: 0 1px 2px rgba(0, 0, 0, 0.1);
}
.btn:hover,
.btn-primary:hover {
    color: #ffffff !important;
    text-decoration: none !important;
    text-shadow: 0 1px 2px rgba(0, 0, 0, 0.2);
}
/* Remove white text override for btn-secondary and btn-large to allow proper dark text on light backgrounds */
.btn-secondary:hover {
    text-decoration: none !important;
}
/* Prevent btn-large secondary buttons from inheriting white text */
.btn-secondary.btn-large {
    color: var(--text-primary) !important;
}
/* Modern Contact Page Styling */
.contact-info-section {
    display: grid;
    gap: var(--spacing-6);
    margin: var(--spacing-8) 0;
}
.contact-method {
    display: flex;
    align-items: flex-start;
    padding: var(--spacing-6);
    background: linear-gradient(135deg, rgba(255, 255, 255, 0.1) 0%, rgba(255, 255, 255, 0.05) 100%);
    border: 1px solid rgba(255, 255, 255, 0.1);
    border-radius: 16px;
    -webkit-backdrop-filter: blur(10px);
    -webkit-backdrop-filter: blur(10px);
    backdrop-filter: blur(10px);
    transition: all 0.3s ease;
    position: relative;
    overflow: hidden;
}
.contact-method::before {
    content: '';
    position: absolute;
    top: 0;
    left: -100%;
    width: 100%;
    height: 100%;
    background: linear-gradient(90deg, transparent, rgba(255, 255, 255, 0.1), transparent);
    transition: left 0.6s ease;
}
.contact-method:hover::before {
    left: 100%;
}
.contact-method-clickable:hover {
    transform: translateY(-2px);
    box-shadow: 0 10px 40px rgba(8, 145, 178, 0.3);
    border-color: rgba(8, 145, 178, 0.4);
    background: linear-gradient(135deg, rgba(8, 145, 178, 0.1) 0%, rgba(8, 145, 178, 0.05) 100%);
}
.contact-icon {
    display: flex;
    align-items: center;
    justify-content: center;
    width: 60px;
    height: 60px;
    background: linear-gradient(135deg, var(--primary-color), var(--primary-light));
    border-radius: 50%;
    margin-right: var(--spacing-4);
    flex-shrink: 0;
    box-shadow: 0 4px 20px rgba(255, 107, 53, 0.3);
    transition: all 0.3s ease;
}
.contact-method:hover .contact-icon {
    transform: scale(1.1) rotate(5deg);
    box-shadow: 0 6px 30px rgba(8, 145, 178, 0.5);
}
.contact-icon svg {
    width: 24px;
    height: 24px;
    color: white;
}
.contact-details h3 {
    font-size: var(--font-size-lg);
    font-weight: 600;
    margin-bottom: var(--spacing-1);
    color: var(--text-primary);
}
.contact-details p {
    font-size: var(--font-size-base);
    font-weight: 500;
    margin-bottom: var(--spacing-1);
    color: var(--primary-color);
}
.contact-details span {
    font-size: var(--font-size-sm);
    color: var(--text-secondary);
    opacity: 0.8;
}
/* Modern Contact Form Styling */
.contact-form {
    background: linear-gradient(135deg, rgba(255, 255, 255, 0.95) 0%, rgba(255, 255, 255, 0.9) 100%);
    padding: var(--spacing-8);
    border-radius: 20px;
    box-shadow: 0 20px 60px rgba(0, 0, 0, 0.1);
    -webkit-backdrop-filter: blur(20px);
    backdrop-filter: blur(20px);
    border: 1px solid rgba(255, 255, 255, 0.3);
    position: relative;
    overflow: hidden;
}
.contact-form::before {
    content: '';
    position: absolute;
    top: 0;
    left: 0;
    right: 0;
    height: 4px;
    background: linear-gradient(90deg, var(--primary-color), var(--primary-light), var(--primary-color));
    background-size: 200% 100%;
    animation: shimmer 3s ease-in-out infinite;
}
@keyframes shimmer {
    0%, 100% { background-position: 200% 0; }
    50% { background-position: -200% 0; }
}
.form-group {
    margin-bottom: var(--spacing-6);
    position: relative;
}
.form-label {
    display: block;
    font-weight: 600;
    margin-bottom: var(--spacing-2);
    color: var(--text-primary);
    font-size: var(--font-size-sm);
    text-transform: uppercase;
    letter-spacing: 0.5px;
}
.form-input {
    width: 100%;
    padding: var(--spacing-4);
    border: 2px solid rgba(8, 145, 178, 0.2);
    border-radius: 12px;
    font-size: var(--font-size-base);
    background: rgba(255, 255, 255, 0.8);
    transition: all 0.3s ease;
    position: relative;
}
.form-input:focus {
    outline: none;
    border-color: var(--primary-color);
    box-shadow: 0 0 0 4px rgba(8, 145, 178, 0.1);
    background: rgba(255, 255, 255, 1);
    transform: translateY(-1px);
}
.form-input:hover:not(:focus) {
    border-color: rgba(8, 145, 178, 0.4);
    background: rgba(255, 255, 255, 0.9);
}
/* Modern Contact Page Hero */
.page-hero {
    background: linear-gradient(135deg, #1a2332 0%, #2d3748 25%, #4a5568 50%, #718096 75%, #e2e8f0 100%);
    padding: var(--spacing-16) 0 var(--spacing-12);
    position: relative;
    overflow: hidden;
}
.page-hero::before {
    content: '';
    position: absolute;
    top: 0;
    left: 0;
    right: 0;
    bottom: 0;
    background: rgba(0, 0, 0, 0.4);
    z-index: 1;
    pointer-events: none;
}
.page-hero .page-title,
.page-hero .page-subtitle {
    color: white;
    position: relative;
    z-index: 2;
    text-shadow: 2px 2px 8px rgba(0, 0, 0, 0.8), 0 0 16px rgba(0, 0, 0, 0.6);
}
.page-hero::before {
    content: '';
    position: absolute;
    top: 0;
    left: 0;
    right: 0;
    bottom: 0;
    background: 
        radial-gradient(circle at 20% 20%, rgba(8, 145, 178, 0.1) 0%, transparent 50%),
        radial-gradient(circle at 80% 80%, rgba(8, 145, 178, 0.1) 0%, transparent 50%);
    pointer-events: none;
}
.page-hero-content {
    text-align: center;
    position: relative;
    z-index: 2;
}
.page-title {
    font-size: var(--font-size-3xl);
    font-weight: 700;
    color: white;
    margin-bottom: var(--spacing-4);
    text-shadow: 0 2px 10px rgba(0, 0, 0, 0.3);
}
.page-subtitle {
    font-size: var(--font-size-lg);
    color: rgba(255, 255, 255, 0.9);
    max-width: 600px;
    margin: 0 auto;
    line-height: 1.6;
}
/* Contact Overview Section Modern Styling */
.overview-section {
    padding: var(--spacing-16) 0;
    position: relative;
}
.overview-grid {
    display: grid;
    grid-template-columns: 1fr 1fr;
    gap: var(--spacing-12);
    align-items: start;
}
@media (max-width: 768px) {
    .overview-grid {
        grid-template-columns: 1fr;
        gap: var(--spacing-8);
    }
    .contact-info-section {
        margin: var(--spacing-6) 0;
    }
    .contact-form {
        padding: var(--spacing-6);
    }
    
    .contact-form-container {
        margin-top: var(--spacing-6);
        padding: var(--spacing-2);
    }
    
    .company-intro .visual-container {
        min-height: 0;
        padding-bottom: var(--spacing-4);
    }
    
    .intro-visual {
        height: auto;
        min-height: 400px;
    }
    .page-title {
        font-size: var(--font-size-2xl);
    }
}/* Professional About Page Styling */

/* About Page Hero Section */
.store-hero {
    background: linear-gradient(135deg, #1e3a8a 0%, #0891b2 50%, #10b981 100%);
    color: white;
    padding: var(--spacing-20) 0;
}

.hero-badge {
    display: inline-flex;
    align-items: center;
    gap: var(--spacing-2);
    background: rgba(0, 0, 0, 0.7);
    -webkit-backdrop-filter: blur(10px);
    backdrop-filter: blur(10px);
    padding: var(--spacing-2) var(--spacing-4);
    border-radius: 50px;
    margin-bottom: var(--spacing-6);
    border: 1px solid rgba(255, 255, 255, 0.3);
    box-shadow: 0 4px 15px rgba(0, 0, 0, 0.2);
}

.badge-text {
    color: rgba(255, 255, 255, 0.95);
    font-size: var(--font-size-sm);
    font-weight: 500;
}

.badge-highlight {
    font-size: var(--font-size-sm);
    font-weight: 700;
    color: #ff6b35;
    background: rgba(255, 255, 255, 0.15);
    padding: var(--spacing-1) var(--spacing-2);
    border-radius: var(--radius-sm);
    margin-left: var(--spacing-1);
}

.hero-stats {
    display: grid;
    grid-template-columns: repeat(auto-fit, minmax(120px, 1fr));
    gap: var(--spacing-6);
    margin-top: var(--spacing-8);
}

.stat-item {
    text-align: center;
    padding: var(--spacing-4);
    background: rgba(255, 255, 255, 0.1);
    border-radius: var(--radius-lg);
    -webkit-backdrop-filter: blur(10px);
    backdrop-filter: blur(10px);
    border: 1px solid rgba(255, 255, 255, 0.2);
}

.stat-number {
    display: block;
    font-size: var(--font-size-3xl);
    font-weight: 700;
    color: var(--brand-orange);
    margin-bottom: var(--spacing-1);
}

.stat-label {
    color: rgba(255, 255, 255, 0.8);
    font-size: var(--font-size-sm);
    font-weight: 500;
}

/* Company Introduction Section */
.company-intro {
    background: var(--section-white);
    padding: var(--spacing-12) 0;
}

.intro-grid {
    display: grid;
    grid-template-columns: 1fr 1fr;
    gap: var(--spacing-16);
    align-items: center;
}

.intro-badge {
    display: inline-block;
    background: var(--section-light-teal);
    color: var(--brand-teal);
    padding: var(--spacing-2) var(--spacing-4);
    border-radius: var(--radius-lg);
    font-size: var(--font-size-sm);
    font-weight: 600;
    margin-bottom: var(--spacing-4);
    border: 1px solid var(--brand-teal);
}

.intro-title {
    font-size: var(--font-size-3xl);
    font-weight: 700;
    color: var(--text-primary);
    margin-bottom: var(--spacing-6);
    line-height: 1.2;
}

.intro-text {
    font-size: var(--font-size-lg);
    color: var(--text-secondary);
    line-height: 1.6;
    margin-bottom: var(--spacing-8);
}

.intro-highlights {
    display: grid;
    gap: var(--spacing-6);
    margin-bottom: var(--spacing-8);
}

.highlight-item {
    padding: var(--spacing-6);
    background: var(--section-light-grey);
    border-radius: var(--radius-lg);
    border-left: 4px solid var(--brand-orange);
}

.highlight-content h4 {
    font-size: var(--font-size-lg);
    font-weight: 600;
    color: var(--text-primary);
    margin-bottom: var(--spacing-2);
}

.highlight-content p {
    color: var(--text-primary);
    line-height: 1.5;
}

.intro-cta {
    display: flex;
    gap: var(--spacing-4);
    flex-wrap: wrap;
}

.btn-outline {
    padding: var(--spacing-3) var(--spacing-6);
    background: transparent;
    color: var(--brand-teal);
    border: 2px solid var(--brand-teal);
    border-radius: var(--radius-md);
    text-decoration: none;
    font-weight: 500;
    transition: all var(--transition-normal);
}

.btn-outline:hover {
    background: var(--brand-teal);
    color: white;
    transform: translateY(-1px);
}

.intro-visual {
    position: relative;
}

.visual-container {
    position: relative;
    height: 400px;
    background: linear-gradient(45deg, var(--section-light-teal), var(--section-light-blue));
    border-radius: var(--radius-xl);
    overflow: hidden;
    display: flex;
    align-items: center;
    justify-content: center;
}

.intro-image {
    width: 100%;
    height: 100%;
    object-fit: cover;
    display: block;
}

.visual-bg {
    position: absolute;
    inset: 0;
    background: url('data:image/svg+xml,<svg xmlns="http://www.w3.org/2000/svg" viewBox="0 0 100 100"><defs><pattern id="grid" width="10" height="10" patternUnits="userSpaceOnUse"><path d="M 10 0 L 0 0 0 10" fill="none" stroke="%23ffffff" stroke-width="0.5" opacity="0.1"/></pattern></defs><rect width="100" height="100" fill="url(%23grid)"/></svg>');
}

.company-metrics {
    display: grid;
    grid-template-columns: 1fr 1fr;
    gap: var(--spacing-4);
    position: relative;
    z-index: 2;
}

.metric {
    text-align: center;
    padding: var(--spacing-6);
    background: rgba(255, 255, 255, 0.9);
    border-radius: var(--radius-lg);
    -webkit-backdrop-filter: blur(10px);
    backdrop-filter: blur(10px);
    border: 1px solid rgba(255, 255, 255, 0.3);
}

.metric-value {
    display: block;
    font-size: var(--font-size-2xl);
    font-weight: 700;
    color: var(--brand-teal);
    margin-bottom: var(--spacing-1);
}

.metric-label {
    color: var(--text-secondary);
    font-size: var(--font-size-sm);
    font-weight: 500;
}

/* Timeline Section Styling */
.company-timeline {
    background: var(--section-light-grey);
    padding: var(--spacing-12) 0;
}

.section-badge {
    display: inline-block;
    background: var(--brand-orange);
    color: white;
    padding: var(--spacing-2) var(--spacing-4);
    border-radius: var(--radius-lg);
    font-size: var(--font-size-sm);
    font-weight: 600;
    margin-bottom: var(--spacing-4);
}

.timeline-container {
    position: relative;
    max-width: 800px;
    margin: 0 auto;
}

.timeline-line {
    position: absolute;
    left: 50%;
    top: 0;
    bottom: 0;
    width: 2px;
    background: var(--brand-teal);
    transform: translateX(-50%);
}

.timeline-items {
    display: grid;
    gap: var(--spacing-12);
}

.timeline-item {
    position: relative;
    display: grid;
    grid-template-columns: 1fr auto 1fr;
    gap: var(--spacing-6);
    align-items: center;
}

.timeline-item:nth-child(even) .timeline-content {
    grid-column: 1;
    text-align: right;
}

.timeline-item:nth-child(odd) .timeline-content {
    grid-column: 3;
    text-align: left;
}

.timeline-marker {
    grid-column: 2;
    width: 80px;
    height: 80px;
    background: var(--brand-teal);
    border-radius: 50%;
    display: flex;
    align-items: center;
    justify-content: center;
    position: relative;
    z-index: 2;
    border: 4px solid white;
    box-shadow: var(--shadow-lg);
}

.marker-inner {
    color: white;
    font-weight: 700;
    font-size: var(--font-size-sm);
}

.timeline-content {
    background: white;
    padding: var(--spacing-6);
    border-radius: var(--radius-lg);
    box-shadow: var(--shadow-md);
    border: 1px solid var(--border-color);
    position: relative;
    word-wrap: break-word;
    overflow-wrap: break-word;
    hyphens: auto;
}

.timeline-content::before {
    content: '';
    position: absolute;
    top: 50%;
    width: 0;
    height: 0;
    border: 12px solid transparent;
    transform: translateY(-50%);
}

.timeline-item:nth-child(even) .timeline-content::before {
    right: -24px;
    border-left-color: white;
}

.timeline-item:nth-child(odd) .timeline-content::before {
    left: -24px;
    border-right-color: white;
}

.timeline-year {
    color: var(--brand-orange);
    font-weight: 700;
    font-size: var(--font-size-lg);
    margin-bottom: var(--spacing-2);
}

.timeline-content h3 {
    color: var(--text-primary);
    font-weight: 600;
    margin-bottom: var(--spacing-3);
    font-size: var(--font-size-lg);
}

.timeline-content p {
    color: var(--text-primary);
    line-height: 1.6;
    margin-bottom: var(--spacing-4);
}

.timeline-tags {
    display: flex;
    gap: var(--spacing-2);
    flex-wrap: wrap;
}

.tag {
    background: var(--section-light-teal);
    color: var(--brand-teal);
    padding: var(--spacing-1) var(--spacing-2);
    border-radius: var(--radius-sm);
    font-size: var(--font-size-xs);
    font-weight: 500;
    border: 1px solid var(--brand-teal);
}

/* Missing Section Classes - Professional Backgrounds */
.industries-modern {
    background: var(--section-cool-grey);
    padding: var(--spacing-16) 0;
}

.company-intro {
    background: var(--section-light-blue);
    padding: var(--spacing-16) 0;
}

.services-overview {
    background: var(--section-light-grey);
    padding: var(--spacing-16) 0;
}

/* DUPLICATE SECTION REMOVED - These styles were already defined above in the main section background styles */

/* Team Section Styling */
.team-section {
    background: var(--section-white);
    padding: var(--spacing-20) 0;
    margin-bottom: var(--spacing-20);
}

.team-section .section-header {
    margin-bottom: var(--spacing-8);
}

.team-grid {
    display: grid;
    grid-template-columns: repeat(auto-fit, minmax(350px, 1fr));
    gap: var(--spacing-8);
    margin-bottom: var(--spacing-12);
}

.team-member {
    background: var(--section-light-grey);
    padding: var(--spacing-8);
    border-radius: var(--radius-xl);
    text-align: center;
    border: 1px solid var(--border-color);
    transition: all var(--transition-normal);
}

.team-member:hover {
    transform: translateY(-4px);
    box-shadow: var(--shadow-lg);
}

.member-avatar {
    margin-bottom: var(--spacing-6);
}

.avatar-placeholder {
    width: 120px;
    height: 120px;
    background: linear-gradient(45deg, var(--brand-teal), var(--brand-orange));
    border-radius: 50%;
    display: flex;
    align-items: center;
    justify-content: center;
    margin: 0 auto;
    border: 4px solid white;
    box-shadow: var(--shadow-md);
}

.avatar-icon {
    color: white;
    font-weight: 600;
    font-size: var(--font-size-sm);
    text-align: center;
}

.member-name {
    font-size: var(--font-size-xl);
    font-weight: 700;
    color: var(--text-primary);
    margin-bottom: var(--spacing-2);
}

.member-role {
    color: var(--brand-teal);
    font-weight: 600;
    margin-bottom: var(--spacing-4);
    font-size: var(--font-size-sm);
}

.member-bio {
    color: var(--text-primary);
    line-height: 1.6;
    margin-bottom: var(--spacing-6);
}

.member-skills {
    display: flex;
    gap: var(--spacing-2);
    flex-wrap: wrap;
    justify-content: center;
}

.skill-tag {
    background: white;
    color: var(--brand-teal);
    padding: var(--spacing-1) var(--spacing-3);
    border-radius: var(--radius-lg);
    font-size: var(--font-size-xs);
    font-weight: 500;
    border: 1px solid var(--brand-teal);
}

.team-cta {
    text-align: center;
    background: var(--section-light-teal);
    padding: var(--spacing-12);
    border-radius: var(--radius-xl);
    border: 1px solid var(--brand-teal);
}

.cta-content h3 {
    color: var(--text-primary);
    font-size: var(--font-size-2xl);
    font-weight: 700;
    margin-bottom: var(--spacing-4);
}

.cta-content p {
    color: var(--text-secondary);
    font-size: var(--font-size-lg);
    margin-bottom: var(--spacing-6);
}

/* Values Section Styling */
.values-section {
    background: var(--section-light-grey);
    padding: var(--spacing-20) 0;
}

.values-grid {
    display: grid;
    grid-template-columns: repeat(auto-fit, minmax(280px, 1fr));
    gap: var(--spacing-8);
}

.value-card {
    background: white;
    padding: var(--spacing-8);
    border-radius: var(--radius-xl);
    text-align: center;
    border: 1px solid var(--border-color);
    transition: all var(--transition-normal);
    position: relative;
    overflow: hidden;
    word-wrap: break-word;
    overflow-wrap: break-word;
    hyphens: auto;
}

.value-card::before {
    content: '';
    position: absolute;
    top: 0;
    left: 0;
    right: 0;
    height: 4px;
    background: linear-gradient(90deg, var(--brand-teal), var(--brand-orange));
}

.value-card:hover {
    transform: translateY(-4px);
    box-shadow: var(--shadow-lg);
}

.value-card h3 {
    color: var(--text-primary);
    font-size: var(--font-size-xl);
    font-weight: 700;
    margin: var(--spacing-6) 0 var(--spacing-4);
}

.value-card p {
    color: var(--text-secondary);
    line-height: 1.6;
    margin-bottom: var(--spacing-6);
}

.value-stats {
    padding-top: var(--spacing-4);
    border-top: 1px solid var(--border-color);
}

.stat-highlight {
    background: var(--section-light-teal);
    color: var(--brand-teal);
    padding: var(--spacing-2) var(--spacing-4);
    border-radius: var(--radius-lg);
    font-size: var(--font-size-sm);
    font-weight: 600;
    border: 1px solid var(--brand-teal);
}

/* Industries Section Styling */
.industries-modern {
    background: var(--section-white);
    padding: var(--spacing-20) 0;
}

.industries-showcase {
    display: grid;
    gap: var(--spacing-8);
}

.industry-spotlight {
    background: var(--section-light-grey);
    padding: var(--spacing-8);
    border-radius: var(--radius-xl);
    border-left: 6px solid var(--brand-orange);
    color: var(--text-primary);
}

.spotlight-content h3 {
    color: var(--text-primary);
    font-size: var(--font-size-xl);
    font-weight: 700;
    margin-bottom: var(--spacing-4);
}

.spotlight-content p {
    color: var(--text-primary);
    line-height: 1.6;
}

/* Responsive Design */
@media (max-width: 768px) {
    .intro-grid {
        grid-template-columns: 1fr;
        gap: var(--spacing-8);
    }
    
    .timeline-item {
        grid-template-columns: 1fr;
        text-align: center;
    }
    
    .timeline-item:nth-child(even) .timeline-content,
    .timeline-item:nth-child(odd) .timeline-content {
        grid-column: 1;
        text-align: left;
    }
    
    .timeline-content::before {
        display: none;
    }
    
    .timeline-line {
        left: 40px;
    }
    
    .timeline-item {
        grid-template-columns: 1fr !important;
        gap: 0 !important;
        padding-left: 100px;
        margin-bottom: var(--spacing-12);
        min-height: 0;
    }
    
    .timeline-marker {
        position: absolute !important;
        left: 0;
        top: 20px;
        width: 80px;
        height: 80px;
        grid-column: unset;
    }
    
    .timeline-content {
        grid-column: 1 !important;
        text-align: left !important;
        margin: 0 !important;
        min-height: 0;
    }
    
    .intro-cta {
        justify-content: center;
    }
    
    .hero-stats {
        grid-template-columns: 1fr;
    }
}

/* Enhanced global text overflow prevention for About page and all sections */
p, h1, h2, h3, h4, h5, h6, span, div {
    word-wrap: break-word;
    overflow-wrap: break-word;
    hyphens: auto;
}

/* Additional text handling for specific content areas */
.intro-text, .page-subtitle, .section-subtitle, .service-description {
    word-wrap: break-word;
    overflow-wrap: break-word;
    hyphens: auto;
    max-width: 100%;
}

/* About Page Intro Video Container - MISSING STYLES ADDED */
.intro-video-container {
    width: 100%;
    max-width: 100%;
    margin: var(--spacing-6) 0;
    border-radius: var(--radius-xl);
    overflow: hidden;
    box-shadow: var(--shadow-lg);
    background: var(--section-light-grey);
    position: relative;
}

.intro-video {
    width: 100%;
    height: auto;
    max-height: 400px;
    object-fit: cover;
    display: block;
    border-radius: var(--radius-xl);
}

/* Enhanced Mobile Responsiveness for About Page */
@media (max-width: 768px) {
    /* Store Hero Section Mobile Fixes */
    .store-hero {
        padding: var(--spacing-12) 0 var(--spacing-8);
        min-height: 0;
    }
    
    .store-hero-content {
        text-align: center;
    }
    
    .hero-badge {
        display: flex;
        flex-direction: column;
        gap: var(--spacing-2);
        align-items: center;
        margin-bottom: var(--spacing-6);
    }
    
    .page-title {
        font-size: 2rem;
        line-height: 1.2;
        margin-bottom: var(--spacing-4);
    }
    
    .page-subtitle {
        font-size: 1rem;
        line-height: 1.5;
        margin-bottom: var(--spacing-6);
    }
    
    .hero-stats {
        flex-direction: column;
        gap: var(--spacing-4);
        align-items: center;
    }
    
    .stat-item {
        text-align: center;
        min-width: auto;
    }
    
    /* Contact Section Mobile Responsiveness */
    .company-intro {
        padding: var(--spacing-8) 0;
    }
    
    .intro-content {
        margin-bottom: var(--spacing-8);
    }
    
    .intro-title {
        font-size: 1.75rem;
        line-height: 1.3;
        margin-bottom: var(--spacing-4);
    }
    
    .intro-text {
        font-size: 0.95rem;
        line-height: 1.6;
        margin-bottom: var(--spacing-6);
    }
    
    .intro-highlights {
        flex-direction: column;
        gap: var(--spacing-4);
    }
    
    .highlight-item {
        margin-bottom: var(--spacing-4);
    }
    
    .contact-info-section {
        margin-top: var(--spacing-6);
    }
    
    .contact-method {
        padding: var(--spacing-4);
        margin-bottom: var(--spacing-4);
    }
    
    .contact-details h3 {
        font-size: 1.1rem;
    }
    
    .contact-details p {
        font-size: 0.9rem;
        line-height: 1.4;
    }
    
    .contact-details span {
        font-size: 0.8rem;
    }
    
    /* Visual container - use flexbox for mobile reordering - FIXED: Apply to correct parent */
    .visual-container {
        display: flex;
        flex-direction: column;
        gap: var(--spacing-6);
    }
    
    /* CRITICAL: Move metrics below form on mobile using order */
    .company-metrics {
        order: 2; /* This moves metrics after form */
        margin-top: var(--spacing-6);
        justify-content: center;
        gap: var(--spacing-6);
    }
    
    .contact-form-container {
        order: 1; /* This keeps form at top */
    }
    
    .metric {
        text-align: center;
    }
    
    .metric-value {
        font-size: 1.25rem;
    }
    
    .metric-label {
        font-size: 0.8rem;
    }
    
    /* Services Grid Mobile Responsiveness */
    .automation-services {
        padding: var(--spacing-8) 0;
    }
    
    .section-title {
        font-size: 1.75rem;
        line-height: 1.3;
        margin-bottom: var(--spacing-4);
    }
    
    .section-subtitle {
        font-size: 0.95rem;
        line-height: 1.6;
        margin-bottom: var(--spacing-6);
    }
    
    .services-grid {
        grid-template-columns: 1fr;
        gap: var(--spacing-4);
    }
    
    .service-card {
        padding: var(--spacing-6);
        text-align: center;
    }
    
    .service-title {
        font-size: 1.1rem;
        margin-bottom: var(--spacing-3);
    }
    
    .service-description {
        font-size: 0.9rem;
        line-height: 1.5;
        margin-bottom: var(--spacing-4);
    }
    
    /* Industries Grid Mobile Responsiveness */
    .industries-modern {
        padding: var(--spacing-8) 0;
    }
    
    .industries-grid {
        grid-template-columns: 1fr;
        gap: var(--spacing-4);
    }
    
    .industry-card {
        padding: var(--spacing-6);
        text-align: center;
    }
    
    .industry-title {
        font-size: 1.1rem;
        margin-bottom: var(--spacing-3);
    }
    
    .industry-description {
        font-size: 0.9rem;
        line-height: 1.5;
    }
    
    /* Footer Mobile Responsiveness */
    .footer {
        padding: var(--spacing-8) 0 var(--spacing-6);
    }
    
    /* Footer mobile centering handled in main footer-grid rules above */
    
    .footer-brand {
        margin-bottom: var(--spacing-6);
    }
    
    .footer-description {
        font-size: 0.9rem;
        line-height: 1.5;
    }
    
    .footer-title {
        font-size: 1.1rem;
        margin-bottom: var(--spacing-3);
    }
    
    .footer-list li {
        margin-bottom: var(--spacing-2);
    }
    
    .footer-list a {
        font-size: 0.9rem;
    }
    
    .footer-contact p {
        font-size: 0.9rem;
        line-height: 1.5;
        margin-bottom: var(--spacing-2);
    }
}

/* Small Mobile Devices - Extra responsive adjustments */
@media (max-width: 480px) {
    /* Hero Section - Extra Small Mobile */
    .store-hero {
        padding: var(--spacing-8) 0 var(--spacing-6);
    }
    
    .page-title {
        font-size: 1.75rem;
        line-height: 1.3;
    }
    
    .page-subtitle {
        font-size: 0.95rem;
    }
    
    .hero-stats {
        gap: var(--spacing-3);
    }
    
    .stat-item {
        padding: var(--spacing-3);
    }
    
    .stat-number {
        font-size: 1.5rem;
    }
    
    .stat-label {
        font-size: 0.8rem;
    }
    
    /* Contact Section - Extra Small Mobile */
    .company-intro {
        padding: var(--spacing-6) 0;
    }
    
    .intro-title {
        font-size: 1.5rem;
        line-height: 1.3;
    }
    
    .intro-text {
        font-size: 0.9rem;
        line-height: 1.6;
    }
    
    .contact-method {
        padding: var(--spacing-3);
    }
    
    .contact-details h3 {
        font-size: 1rem;
    }
    
    .contact-details p {
        font-size: 0.85rem;
    }
    
    .contact-details span {
        font-size: 0.75rem;
    }
    
    /* Metrics - Extra Small Mobile */
    .company-metrics {
        flex-direction: column;
        align-items: center;
        gap: var(--spacing-4);
        margin-top: var(--spacing-4);
    }
    
    .metric {
        min-width: 120px;
    }
    
    .metric-value {
        font-size: 1.1rem;
    }
    
    .metric-label {
        font-size: 0.75rem;
    }
    
    /* Services Section - Extra Small Mobile */
    .automation-services {
        padding: var(--spacing-6) 0;
    }
    
    .section-title {
        font-size: 1.5rem;
        line-height: 1.3;
    }
    
    .section-subtitle {
        font-size: 0.9rem;
    }
    
    .service-card {
        padding: var(--spacing-4);
    }
    
    .service-title {
        font-size: 1rem;
    }
    
    .service-description {
        font-size: 0.85rem;
    }
    
    /* Industries Section - Extra Small Mobile */
    .industries-modern {
        padding: var(--spacing-6) 0;
    }
    
    .industry-card {
        padding: var(--spacing-4);
    }
    
    .industry-title {
        font-size: 1rem;
    }
    
    .industry-description {
        font-size: 0.85rem;
    }
    
    /* Footer - Extra Small Mobile */
    .footer {
        padding: var(--spacing-6) 0 var(--spacing-4);
    }
    
    .footer-grid {
        gap: var(--spacing-4);
        text-align: center;
    }
    
    .footer-title {
        font-size: 1rem;
    }
    
    .footer-description,
    .footer-list a,
    .footer-contact p {
        font-size: 0.85rem;
    }
    
    /* Container adjustments for extra small screens */
    .container {
        padding: 0 var(--spacing-3);
    }
}
    
    /* Intro Video Mobile */
    .intro-video-container {
        margin: var(--spacing-4) 0;
        border-radius: var(--radius-lg);
    }
    
    .intro-video {
        max-height: 250px;
        border-radius: var(--radius-lg);
    }
    
    /* Company Intro Grid Mobile */
    .intro-grid {
        grid-template-columns: 1fr !important;
        gap: var(--spacing-6);
    }
    
    .intro-visual {
        order: -1;
    }
    
    .visual-container {
        height: 300px;
    }
    
    /* Fix Value Card Text Visibility on Mobile */
    .value-card {
        background: white !important;
        color: var(--text-primary) !important;
        border: 1px solid var(--border-color);
        margin-bottom: var(--spacing-4);
        box-shadow: var(--shadow-sm);
    }
    
    .value-card h3 {
        color: var(--text-primary) !important;
        font-weight: 700;
        margin: var(--spacing-4) 0 var(--spacing-3);
        font-size: var(--font-size-lg);
    }
    
    .value-card p {
        color: var(--text-primary) !important;
        line-height: 1.6;
        font-size: var(--font-size-base);
        margin-bottom: var(--spacing-4);
    }
    
    .value-icon {
        margin-bottom: var(--spacing-4);
        display: flex;
        align-items: center;
        justify-content: center;
        width: 60px;
        height: 60px;
        background: var(--section-light-teal);
        border-radius: 50%;
        margin-left: auto;
        margin-right: auto;
    }
    
    /* Fix Timeline Content Text Visibility */
    .timeline-content {
        background: white !important;
        color: var(--text-primary) !important;
        border: 1px solid var(--border-color);
        box-shadow: var(--shadow-sm);
        word-wrap: break-word;
        overflow-wrap: break-word;
        hyphens: auto;
    }
    
    .timeline-content h3 {
        color: var(--text-primary) !important;
        font-weight: 600;
        margin-bottom: var(--spacing-3);
    }
    
    .timeline-content p {
        color: var(--text-primary) !important;
        line-height: 1.6;
        margin-bottom: var(--spacing-4);
    }
    
    .timeline-year {
        color: var(--brand-orange) !important;
        font-weight: 700;
    }
    
    /* Fix Highlight Items Text Visibility */
    .highlight-item {
        background: white !important;
        color: var(--text-primary) !important;
        border: 1px solid var(--border-color);
        border-left: 4px solid var(--brand-orange);
        margin-bottom: var(--spacing-4);
    }
    
    .highlight-content h4 {
        color: var(--text-primary) !important;
        font-weight: 600;
        margin-bottom: var(--spacing-2);
    }
    
    .highlight-content p {
        color: var(--text-primary) !important;
        line-height: 1.5;
    }
    
    /* Team Member Cards Mobile */
    .team-grid {
        grid-template-columns: 1fr !important;
        gap: var(--spacing-6);
    }
    
    .team-member {
        text-align: center;
    }
    
    /* Industries Mobile */
    .industries-showcase {
        gap: var(--spacing-6);
    }

@media (max-width: 480px) {
    /* Extra Small Mobile Adjustments */
    .store-hero {
        padding: var(--spacing-8) 0 var(--spacing-6);
    }
    
    .store-hero-content {
        padding: 0 var(--spacing-3);
    }
    
    .page-title {
        font-size: var(--font-size-xl) !important;
        line-height: 1.3;
        margin-bottom: var(--spacing-3);
    }
    
    .page-subtitle {
        font-size: var(--font-size-sm) !important;
        line-height: 1.4;
        margin-bottom: var(--spacing-4);
    }
    
    .hero-badge {
        padding: var(--spacing-2) var(--spacing-3);
        margin-bottom: var(--spacing-3);
    }
    
    .badge-text, .badge-highlight {
        font-size: 0.75rem;
    }
    
    .hero-stats {
        margin-top: var(--spacing-4);
        max-width: 250px;
    }
    
    .stat-item {
        padding: var(--spacing-2);
    }
    
    .stat-number {
        font-size: var(--font-size-xl);
    }
    
    .stat-label {
        font-size: 0.75rem;
    }
    
    /* Video Extra Small Mobile */
    .intro-video-container {
        margin: var(--spacing-3) 0;
        border-radius: var(--radius-md);
    }
    
    .intro-video {
        max-height: 200px;
        border-radius: var(--radius-md);
    }
    
    .visual-container {
        height: 250px;
    }
    
    /* Timeline Extra Small */
    .timeline-item {
        padding-left: 80px;
        margin-bottom: var(--spacing-8);
    }
    
    .timeline-marker {
        width: 60px !important;
        height: 60px !important;
        left: 0;
    }
    
    .timeline-line {
        left: 30px;
    }
    
    /* Value Cards Extra Small */
    .value-card {
        padding: var(--spacing-6);
    }
    
    .value-card h3 {
        font-size: var(--font-size-base);
        margin: var(--spacing-3) 0 var(--spacing-2);
    }
    
    .value-card p {
        font-size: var(--font-size-sm);
    }
}

/* Ensure long words don't overflow containers */
.timeline-content p, .value-card p, .member-bio, .intro-content p {
    word-break: break-word;
    overflow-wrap: anywhere;
}

/* Additional overflow protection for containers */
.company-intro, .intro-content, .highlight-content, .member-info {
    word-wrap: break-word;
    overflow-wrap: break-word;
    hyphens: auto;
}


    
    /* Enhanced typography scaling for very small screens */
    .page-title {
        font-size: 1.75rem !important;
        line-height: 1.1;
    }
    
    .page-subtitle {
        font-size: 0.9rem !important;
        line-height: 1.4;
    }
    
    .section-title {
        font-size: 1.5rem !important;
        line-height: 1.2;
    }
    
    /* Proper container padding to prevent edge-to-edge text */
    .container {
        padding: 0 var(--spacing-3);
    }
    
    /* Fine-tuned spacing for very small screens */
    .hero-stats {
        gap: var(--spacing-3);
        margin-top: var(--spacing-4);
    }
    
    .stat-item {
        padding: var(--spacing-3);
    }
    
    .contact-form-container {
        padding: var(--spacing-3);
    }
    
    .company-metrics {
        margin-top: var(--spacing-4);
        gap: var(--spacing-4);
    }
    
    .metric {
        padding: var(--spacing-2);
    }
    
    .metric-value {
        font-size: 1.1rem;
    }
    
    .metric-label {
        font-size: 0.75rem;
    }
}

/* Force cache refresh */
/* Updated Wed Sep 17 08:59:28 AM UTC 2025 */

/* ====================================
   PRODUCT SHOWCASE STYLES
   ==================================== */

/* Category Navigation */
.category-nav {
    background: var(--section-light-grey);
    padding: var(--spacing-16) 0;
}

.category-grid {
    display: grid;
    grid-template-columns: repeat(auto-fit, minmax(300px, 1fr));
    gap: var(--spacing-6);
    margin-top: var(--spacing-8);
}

.category-card {
    background: var(--surface);
    border: 1px solid var(--border-color);
    border-radius: var(--radius-lg);
    padding: var(--spacing-6);
    text-decoration: none;
    color: var(--text-primary);
    transition: all var(--transition-normal);
    display: block;
    box-shadow: var(--shadow-sm);
}

.category-card:hover {
    box-shadow: var(--shadow-md);
    transform: translateY(-2px);
    border-color: var(--primary-color);
}

.category-icon {
    font-size: 2.5rem;
    margin-bottom: var(--spacing-4);
    display: block;
}

.category-card h3 {
    font-size: var(--font-size-xl);
    font-weight: 600;
    margin-bottom: var(--spacing-2);
    color: var(--text-primary);
}

.category-card p {
    color: var(--text-light);
    line-height: 1.6;
    font-size: var(--font-size-sm);
}

/* Product Categories */
.product-category {
    padding: 5rem 0;
    background: #ffffff;
}

.product-category.alternate-bg {
    background: #fafafa;
}

.category-header {
    text-align: left;
    margin-bottom: 3rem;
    padding-bottom: 1.5rem;
    border-bottom: 3px solid var(--brand-teal);
}

.category-title {
    font-size: 2.25rem;
    font-weight: 700;
    color: var(--text-primary);
    margin-bottom: 0.75rem;
    letter-spacing: -0.02em;
}

.category-description {
    font-size: 1.0625rem;
    color: var(--text-secondary);
    max-width: 700px;
    line-height: 1.6;
}

/* Product Grid and Cards */
.products-grid {
    display: grid;
    grid-template-columns: repeat(auto-fit, minmax(350px, 1fr));
    gap: var(--spacing-8);
    margin-top: var(--spacing-8);
}

.product-card {
    background: var(--surface);
    border: 1px solid var(--border-color);
    border-radius: var(--radius-lg);
    overflow: hidden;
    transition: all var(--transition-normal);
    box-shadow: var(--shadow-sm);
    display: flex;
    flex-direction: column;
}

.product-card:hover {
    box-shadow: var(--shadow-lg);
    transform: translateY(-3px);
    border-color: var(--primary-color);
}

.product-image {
    height: 200px;
    background: var(--section-light-grey);
    display: flex;
    align-items: center;
    justify-content: center;
    border-bottom: 1px solid var(--border-color);
}

.product-placeholder {
    font-size: 4rem;
    opacity: 0.6;
}

.product-info {
    padding: var(--spacing-6);
    flex: 1;
    display: flex;
    flex-direction: column;
}

.product-manufacturer {
    font-size: var(--font-size-sm);
    font-weight: 600;
    color: var(--primary-color);
    text-transform: uppercase;
    letter-spacing: 0.5px;
    margin-bottom: var(--spacing-2);
}

.product-name {
    font-size: var(--font-size-xl);
    font-weight: 600;
    color: var(--text-primary);
    margin-bottom: var(--spacing-1);
    line-height: 1.3;
}

.product-model {
    font-size: var(--font-size-sm);
    color: var(--text-light);
    font-family: 'Courier New', monospace;
    background: var(--section-light-grey);
    padding: var(--spacing-1) var(--spacing-2);
    border-radius: var(--radius-sm);
    display: inline-block;
    margin-bottom: var(--spacing-4);
}

.product-description {
    color: var(--text-secondary);
    line-height: 1.6;
    margin-bottom: var(--spacing-4);
    flex: 1;
}

.product-specs {
    margin-bottom: var(--spacing-6);
}

.spec-item {
    font-size: var(--font-size-sm);
    color: var(--text-light);
    padding: var(--spacing-1) 0;
    border-bottom: 1px solid var(--section-light-grey);
    display: flex;
    align-items: center;
}

.spec-item:before {
    content: "▸";
    color: var(--primary-color);
    margin-right: var(--spacing-2);
    font-weight: bold;
}

.spec-item:last-child {
    border-bottom: none;
}

.product-actions {
    display: flex;
    gap: var(--spacing-3);
    margin-top: auto;
}

.product-actions .btn-primary,
.product-actions .btn-secondary {
    flex: 1;
    text-align: center;
    padding: var(--spacing-3) var(--spacing-4);
    font-size: var(--font-size-sm);
    font-weight: 500;
}

/* Service Excellence Section */
.service-excellence {
    background: var(--section-light-teal);
    padding: var(--spacing-16) 0;
}

/* REMOVED DUPLICATE SERVICE GRID - Using main definitions at lines 2362-2475 instead */

/* REMOVED DUPLICATE SERVICE CARD STYLES - Using main definitions at lines 2456-2475 instead */

.service-action {
    margin-top: auto;
}

.service-action .btn-primary,
.service-action .btn-secondary {
    padding: var(--spacing-3) var(--spacing-5);
    font-size: var(--font-size-sm);
}

/* Contact CTA Section */
.contact-cta {
    background: var(--hero-gradient);
    color: white;
    padding: var(--spacing-16) 0;
    text-align: center;
}

.cta-content h2 {
    font-size: var(--font-size-4xl);
    font-weight: 700;
    margin-bottom: var(--spacing-4);
    text-shadow: 0 2px 4px rgba(0, 0, 0, 0.3);
}

.cta-content p {
    font-size: var(--font-size-lg);
    margin-bottom: var(--spacing-8);
    opacity: 0.9;
    max-width: 600px;
    margin-left: auto;
    margin-right: auto;
    line-height: 1.6;
}

.cta-actions {
    display: flex;
    gap: var(--spacing-4);
    justify-content: center;
    flex-wrap: wrap;
}

.btn-large {
    padding: var(--spacing-4) var(--spacing-6);
    font-size: var(--font-size-lg);
    font-weight: 600;
}

.btn-outline {
    background: transparent;
    color: white;
    border: 2px solid white;
    text-decoration: none;
    border-radius: var(--radius-md);
    transition: all var(--transition-normal);
    display: inline-flex;
    align-items: center;
    justify-content: center;
}

.btn-outline:hover {
    background: white;
    color: var(--primary-color);
}

/* Hero CTA Section Improvements */
.hero-cta-section {
    background: rgba(255, 255, 255, 0.1);
    border-radius: var(--radius-lg);
    padding: var(--spacing-8);
    margin-top: var(--spacing-8);
    -webkit-backdrop-filter: blur(10px);
    backdrop-filter: blur(10px);
    border: 1px solid rgba(255, 255, 255, 0.2);
}

.hero-cta-section .cta-text h3 {
    font-size: var(--font-size-2xl);
    font-weight: 600;
    margin-bottom: var(--spacing-3);
    color: white;
}

.hero-cta-section .cta-text p {
    color: rgba(255, 255, 255, 0.9);
    margin-bottom: var(--spacing-6);
    line-height: 1.6;
}

.cta-buttons {
    display: flex;
    gap: var(--spacing-4);
    justify-content: center;
    flex-wrap: wrap;
}

/* Responsive Design for Mobile */
@media (max-width: 768px) {
    .category-grid {
        grid-template-columns: 1fr;
        gap: var(--spacing-4);
    }

    .category-card {
        padding: var(--spacing-4);
        text-align: center;
    }

    .products-grid {
        grid-template-columns: 1fr;
        gap: var(--spacing-6);
    }

    .product-card {
        margin: 0 var(--spacing-2);
    }

    .product-actions {
        flex-direction: column;
        gap: var(--spacing-2);
    }

    .services-grid {
        grid-template-columns: 1fr;
        gap: var(--spacing-4);
    }

    .cta-actions {
        flex-direction: column;
        align-items: center;
    }

    .cta-buttons {
        flex-direction: column;
        width: 100%;
    }

    .btn-large {
        width: 100%;
        max-width: 300px;
    }

    .category-title {
        font-size: var(--font-size-3xl);
    }

    .product-name {
        font-size: var(--font-size-lg);
    }

    .hero-cta-section {
        padding: var(--spacing-6);
        margin: var(--spacing-6) var(--spacing-2) 0;
    }
}

@media (max-width: 480px) {
    .product-card {
        margin: 0;
    }

    .category-card {
        padding: var(--spacing-3);
    }

    .product-info {
        padding: var(--spacing-4);
    }

    .service-card {
        padding: var(--spacing-4);
    }

    .contact-cta {
        padding: var(--spacing-12) var(--spacing-2);
    }

    .cta-content h2 {
        font-size: var(--font-size-3xl);
    }

    .hero-cta-section .cta-text h3 {
        font-size: var(--font-size-xl);
    }
}

/* ========================================
   INLINE CSS CLEANUP - PROPER CLASSES
   ======================================== */

/* Policy page content container */
.policy-content-container {
    max-width: 800px;
    margin: 0 auto;
}

/* Footer designer attribution link */
.footer-designer-link {
    color: var(--primary-light);
    text-decoration: none;
}

/* Footer white contact links */
.footer-contact-link {
    color: white;
    text-decoration: none;
}

/* Cookie notice links */
.cookie-notice-link {
    color: var(--primary-light);
}

/* Blog content text styling */
.blog-meta-text {
    font-size: 0.875rem;
    color: var(--text-light);
    margin-top: 1rem;
}

/* ========================================
   PROFESSIONAL BOX CONTAINER SYSTEM
   ======================================== */

/* Service cards grid layout */
.service-cards-grid {
    display: grid;
    grid-template-columns: repeat(auto-fit, minmax(280px, 1fr));
    gap: var(--spacing-6);
    margin-top: var(--spacing-8);
}

/* Individual service card */
.service-card {
    background: white;
    border-radius: var(--radius-lg);
    padding: var(--spacing-6);
    border: 2px solid var(--border-color);
    transition: all var(--transition-normal);
    position: relative;
    text-decoration: none;
    color: #D4571F !important; /* Burnt orange for dropdown */
    display: block;
    box-shadow: 0 2px 8px rgba(0, 0, 0, 0.05);
}

.service-card:hover {
    border-color: var(--brand-teal);
    transform: translateY(-4px);
    box-shadow: 0 8px 25px rgba(16, 185, 129, 0.15);
    text-decoration: none;
    color: inherit;
}

.service-card:focus {
    outline: 3px solid var(--brand-orange);
    outline-offset: 2px;
}

/* Service card icon */
.service-card__icon {
    font-size: 2.5rem;
    color: var(--brand-teal);
    margin-bottom: var(--spacing-3);
    display: block;
    text-align: center;
}

.service-card__icon svg {
    width: 48px;
    height: 48px;
    stroke-width: 1.5;
}

/* SVG icon styling for service cards */
.service-card__icon .service-icon {
    width: 48px;
    height: 48px;
    object-fit: contain;
    display: inline-block;
}

/* Note: .feature-icon-png sizing is defined in the UNIFIED ICON SIZING SYSTEM section above */

/* Category icon PNG styling - Medium icons for categories */
.category-icon-png {
    width: 40px;
    height: 40px;
    object-fit: contain;
    display: inline-block;
}

/* Service icon styling for PNG icons */
.service-icon {
    width: 48px;
    height: 48px;
    object-fit: contain;
    display: inline-block;
}

/* Industry icon styling for PNG icons - Prominent industry indicators */
.industry-icon {
    width: 48px;
    height: 48px;
    object-fit: contain;
    display: inline-block;
}

/* Service card title */
.service-card__title {
    font-size: var(--font-size-xl);
    font-weight: 700;
    color: var(--text-primary);
    margin-bottom: var(--spacing-2);
    text-align: center;
    line-height: 1.3;
}

/* Service card description */
.service-card__description {
    font-size: var(--font-size-sm);
    color: var(--text-secondary);
    line-height: 1.5;
    text-align: center;
    margin-bottom: var(--spacing-3);
}

/* Service card badge */
.service-card__badge {
    display: inline-block;
    background: var(--brand-teal);
    color: white;
    padding: var(--spacing-1) var(--spacing-3);
    border-radius: var(--radius-sm);
    font-size: var(--font-size-xs);
    font-weight: 600;
    text-transform: uppercase;
    letter-spacing: 0.025em;
    margin: 0 auto;
    text-align: center;
    display: block;
    width: fit-content;
}

.service-card__badge--accent {
    background: var(--brand-orange);
}

.service-card__badge--outline {
    background: transparent;
    color: var(--brand-teal);
    border: 1px solid var(--brand-teal);
}

/* Large service cards for main pages */
.service-cards-grid--large .service-card {
    padding: var(--spacing-8);
    grid-template-columns: repeat(auto-fit, minmax(320px, 1fr));
}

.service-cards-grid--large .service-card__icon {
    font-size: 3rem;
    margin-bottom: var(--spacing-4);
}

.service-cards-grid--large .service-card__icon svg {
    width: 3rem;
    height: 3rem;
}

.service-cards-grid--large .service-card__title {
    font-size: var(--font-size-2xl);
    margin-bottom: var(--spacing-3);
}

.service-cards-grid--large .service-card__description {
    font-size: var(--font-size-base);
    margin-bottom: var(--spacing-4);
}

/* Compact service cards for secondary sections */
.service-cards-grid--compact {
    grid-template-columns: repeat(auto-fit, minmax(240px, 1fr));
    gap: var(--spacing-4);
}

.service-cards-grid--compact .service-card {
    padding: var(--spacing-4);
}

.service-cards-grid--compact .service-card__icon {
    font-size: 2rem;
    margin-bottom: var(--spacing-2);
}

.service-cards-grid--compact .service-card__icon svg {
    width: 2rem;
    height: 2rem;
}

.service-cards-grid--compact .service-card__title {
    font-size: var(--font-size-lg);
    margin-bottom: var(--spacing-1);
}

.service-cards-grid--compact .service-card__description {
    font-size: var(--font-size-xs);
    margin-bottom: var(--spacing-2);
}

/* Responsive adjustments */
@media (max-width: 768px) {
    .service-cards-grid {
        grid-template-columns: 1fr;
        gap: var(--spacing-4);
    }
    
    .service-cards-grid--large {
        grid-template-columns: 1fr;
    }
    
    .service-cards-grid--compact {
        grid-template-columns: repeat(auto-fit, minmax(200px, 1fr));
    }
    
    .service-card {
        padding: var(--spacing-4);
    }
    
    .service-cards-grid--large .service-card {
        padding: var(--spacing-6);
    }
}

@media (max-width: 480px) {
    .service-cards-grid,
    .service-cards-grid--large,
    .service-cards-grid--compact {
        grid-template-columns: 1fr;
    }
    
    .service-card__icon {
        font-size: 2rem !important;
    }
    
    .service-card__icon svg {
        width: 2rem !important;
        height: 2rem !important;
    }
}

/* Industry showcase cards */
.industry-cards-grid {
    display: grid;
    grid-template-columns: repeat(auto-fit, minmax(300px, 1fr));
    gap: var(--spacing-6);
    margin-top: var(--spacing-8);
}

.industry-card {
    background: linear-gradient(135deg, var(--brand-teal) 0%, var(--primary-dark) 100%);
    color: white;
    border-radius: var(--radius-lg);
    padding: var(--spacing-6);
    text-align: center;
    transition: all var(--transition-normal);
    position: relative;
    overflow: hidden;
}

.industry-card::before {
    content: '';
    position: absolute;
    top: 0;
    left: 0;
    right: 0;
    bottom: 0;
    background: linear-gradient(135deg, rgba(255, 255, 255, 0.1) 0%, rgba(255, 255, 255, 0.05) 100%);
    opacity: 0;
    transition: opacity var(--transition-normal);
}

.industry-card:hover::before {
    opacity: 1;
}

.industry-card:hover {
    transform: translateY(-4px);
    box-shadow: 0 12px 30px rgba(16, 185, 129, 0.25);
}

.industry-card__icon {
    font-size: 3rem;
    margin-bottom: var(--spacing-3);
    display: block;
}

.industry-card__title {
    font-size: var(--font-size-xl);
    font-weight: 700;
    margin-bottom: var(--spacing-2);
    line-height: 1.3;
}

.industry-card__description {
    font-size: var(--font-size-sm);
    line-height: 1.5;
    opacity: 0.9;
    margin-bottom: var(--spacing-3);
}

.industry-card__badge {
    background: rgba(255, 255, 255, 0.2);
    color: white;
    padding: var(--spacing-1) var(--spacing-3);
    border-radius: var(--radius-sm);
    font-size: var(--font-size-xs);
    font-weight: 600;
    text-transform: uppercase;
    letter-spacing: 0.025em;
    display: inline-block;
    -webkit-backdrop-filter: blur(4px);
    backdrop-filter: blur(4px);
}

/* Responsive adjustments for industry cards */
@media (max-width: 768px) {
    .industry-cards-grid {
        grid-template-columns: 1fr;
        gap: var(--spacing-4);
    }
    
    .industry-card {
        padding: var(--spacing-4);
    }
}

/* Capabilities Section Styling */
.capabilities-grid {
    display: grid;
    grid-template-columns: repeat(auto-fit, minmax(300px, 1fr));
    gap: var(--spacing-8);
    margin-top: var(--spacing-8);
}

.capability-item {
    background: #ffffff;
    padding: var(--spacing-8);
    border-radius: var(--radius-lg);
    border: 1px solid #e5e7eb;
    transition: all 0.3s ease;
    box-shadow: 0 2px 8px rgba(0, 0, 0, 0.06);
}

.capability-item:hover {
    transform: translateY(-4px);
    box-shadow: 0 12px 40px rgba(0, 0, 0, 0.12);
    border-color: var(--primary-color);
}

.capability-item h4 {
    font-size: var(--font-size-xl);
    font-weight: 700;
    color: var(--secondary-color);
    margin-bottom: var(--spacing-4);
    border-bottom: 2px solid var(--primary-color);
    padding-bottom: var(--spacing-2);
}

.capability-item p {
    color: #374151;
    line-height: 1.7;
    margin-bottom: var(--spacing-6);
}

.tech-tags {
    display: flex;
    gap: var(--spacing-2);
    flex-wrap: wrap;
    margin-top: var(--spacing-4);
}

.tech-tag {
    background: linear-gradient(135deg, var(--primary-color), var(--primary-light));
    color: white;
    padding: var(--spacing-1) var(--spacing-3);
    border-radius: 50px;
    font-size: var(--font-size-xs);
    font-weight: 600;
    letter-spacing: 0.5px;
}

/* Coverage Section Styling */
.coverage-content {
    max-width: 900px;
    margin: var(--spacing-8) auto 0;
}

.coverage-text {
    background: #ffffff;
    padding: var(--spacing-10);
    border-radius: var(--radius-xl);
    box-shadow: 0 4px 20px rgba(0, 0, 0, 0.08);
}

.coverage-text h3 {
    font-size: var(--font-size-2xl);
    font-weight: 700;
    color: var(--secondary-color);
    margin-bottom: var(--spacing-6);
    text-align: center;
}

.coverage-text > p {
    font-size: var(--font-size-lg);
    color: #374151;
    line-height: 1.7;
    margin-bottom: var(--spacing-8);
    text-align: center;
}

.coverage-highlights {
    display: grid;
    grid-template-columns: repeat(auto-fit, minmax(250px, 1fr));
    gap: var(--spacing-6);
    margin-bottom: var(--spacing-8);
}

.coverage-highlight {
    background: #f8fafc;
    padding: var(--spacing-6);
    border-radius: var(--radius-lg);
    border-left: 4px solid var(--primary-color);
}

.coverage-highlight h4 {
    font-size: var(--font-size-lg);
    font-weight: 700;
    color: var(--secondary-color);
    margin-bottom: var(--spacing-3);
}

.coverage-highlight p {
    color: #4b5563;
    line-height: 1.6;
}

.coverage-benefits {
    background: linear-gradient(135deg, #f8fafc 0%, #e2e8f0 100%);
    padding: var(--spacing-8);
    border-radius: var(--radius-xl);
    border: 1px solid #cbd5e1;
    box-shadow: 0 4px 6px -1px rgba(0, 0, 0, 0.1), 0 2px 4px -1px rgba(0, 0, 0, 0.06);
    margin-top: var(--spacing-6);
}

.benefit-item {
    display: flex;
    align-items: center;
    gap: var(--spacing-4);
    margin-bottom: var(--spacing-4);
    padding: var(--spacing-4);
    background: white;
    border-radius: var(--radius-lg);
    box-shadow: 0 1px 3px 0 rgba(0, 0, 0, 0.1), 0 1px 2px 0 rgba(0, 0, 0, 0.06);
    transition: transform var(--transition-normal), box-shadow var(--transition-normal);
}

.benefit-item:last-child {
    margin-bottom: 0;
}

.benefit-item:hover {
    transform: translateY(-2px);
    box-shadow: 0 4px 12px 0 rgba(0, 0, 0, 0.15), 0 2px 4px 0 rgba(0, 0, 0, 0.06);
}

.benefit-icon {
    width: 32px;
    height: 32px;
    color: #10b981;
    display: flex;
    align-items: center;
    justify-content: center;
    font-size: 18px;
    font-weight: 700;
    flex-shrink: 0;
}

.benefit-item span:last-child {
    font-weight: 600;
    color: #1e293b;
    font-size: 1.1rem;
    line-height: 1.5;
}

/* Responsive adjustments for new sections */
@media (max-width: 768px) {
    .capabilities-grid {
        grid-template-columns: 1fr;
        gap: var(--spacing-4);
    }
    
    .capability-item {
        padding: var(--spacing-6);
    }
    
    .coverage-text {
        padding: var(--spacing-6);
    }
    
    .coverage-highlights {
        grid-template-columns: 1fr;
        gap: var(--spacing-4);
    }
}


/* Course Icon Styling */
.course-icon {
    display: flex;
    align-items: center;
    justify-content: center;
    width: 64px;
    height: 64px;
    background: linear-gradient(135deg, #4CAF50, #66BB6A);
    border-radius: var(--radius-lg);
    margin-bottom: var(--spacing-4);
    box-shadow: 0 4px 12px rgba(76, 175, 80, 0.3);
    transition: all var(--transition-normal);
}

.course-icon svg {
    color: white;
    filter: drop-shadow(0 2px 4px rgba(0, 0, 0, 0.2));
    transition: transform var(--transition-normal);
}

/* Styling for colored PNG course icons - ensure consistency */
.course-icon img {
    width: 48px;
    height: 48px;
    object-fit: contain;
    display: inline-block;
    filter: drop-shadow(0 2px 4px rgba(0, 0, 0, 0.2));
    transition: transform var(--transition-normal);
}

/* Note: .course-icon-png styling is defined in the UNIFIED ICON SIZING SYSTEM section above */

.brochure-card:hover .course-icon {
    transform: scale(1.1);
    box-shadow: 0 6px 20px rgba(76, 175, 80, 0.4);
}

.brochure-card:hover .course-icon svg {
    transform: scale(1.1);
}

.brochure-card:hover .course-icon img,
.brochure-card:hover .course-icon-png {
    transform: scale(1.1);
}


/* Mobile optimization for course icons */
@media (max-width: 480px) {
    .course-icon {
        width: 48px;
        height: 48px;
    }
}


/* Safety Training page loader - uses standard sizing with custom background */
body.safety-training-page .page-loader {
    background: linear-gradient(135deg, #1a1a1a 0%, #2a2a2a 50%, #1a1a1a 100%) !important;
}

/* Override the ::before pseudo-element gradient for dark theme */
body.safety-training-page .page-loader::before {
    background: none !important;
    opacity: 0 !important;
}

/* Safety Training logo is taller, scale it down to match visual size of other logos */
body.safety-training-page .loader-logo {
    width: 200px;
}

body.safety-training-page .loader-logo img {
    max-width: 100%;
}

/* Fix loading screen progress text visibility on Safety Training page */
body.safety-training-page .progress-counter {
    color: white !important;
}

/* Responsive sizing for Safety Training logo */
@media (max-width: 768px) {
    body.safety-training-page .loader-logo {
        width: 170px;
    }
}

@media (max-width: 480px) {
    body.safety-training-page .loader-logo {
        width: 150px;
    }
}


/* Department Contact Styles */
.contact-departments {
    padding: 60px 0;
    background: linear-gradient(135deg, #f8fafc 0%, #e2e8f0 100%);
}

.departments-grid {
    display: grid;
    grid-template-columns: repeat(auto-fit, minmax(280px, 1fr));
    gap: 24px;
    margin-top: 40px;
}

.department-card {
    background: white;
    padding: 24px;
    border-radius: 12px;
    border: 1px solid #e2e8f0;
    transition: all 0.3s ease;
    position: relative;
}

.department-card:hover {
    transform: translateY(-4px);
    box-shadow: 0 12px 24px rgba(0, 0, 0, 0.1);
    border-color: #0891b2;
}

.department-card--primary {
    border: 2px solid #0891b2;
    background: linear-gradient(135deg, #f0f9ff 0%, #e0f2fe 100%);
}

.department-icon {
    width: 48px;
    height: 48px;
    background: linear-gradient(135deg, #0891b2 0%, #06b6d4 100%);
    border-radius: 12px;
    display: flex;
    align-items: center;
    justify-content: center;
    margin-bottom: 16px;
}

.department-icon svg {
    width: 24px;
    height: 24px;
    stroke: white;
    stroke-width: 2;
}

.department-title {
    font-size: 1.25rem;
    font-weight: 600;
    color: #1e293b;
    margin-bottom: 8px;
}

.department-description {
    color: #64748b;
    font-size: 0.875rem;
    line-height: 1.5;
    margin-bottom: 16px;
}

.department-contact {
    display: inline-flex;
    align-items: center;
    text-decoration: none;
    color: #0891b2;
    font-weight: 500;
    transition: color 0.3s ease;
}

.department-contact:hover {
    color: #0e7490;
}

.contact-email {
    font-family: "Courier New", monospace;
    font-size: 0.875rem;
}

.department-badge {
    position: absolute;
    top: 12px;
    right: 12px;
    background: #0891b2;
    color: white;
    padding: 4px 8px;
    border-radius: 6px;
    font-size: 0.75rem;
    font-weight: 500;
}

.contact-cta {
    margin-top: 48px;
    padding: 32px;
    background: white;
    border-radius: 12px;
    border: 2px dashed #0891b2;
    text-align: center;
    display: flex;
    align-items: center;
    justify-content: space-between;
    gap: 24px;
}

.cta-content h3 {
    font-size: 1.5rem;
    font-weight: 600;
    color: #1e293b;
    margin-bottom: 8px;
}

.cta-content p {
    color: #64748b;
    margin: 0;
}

.cta-actions {
    display: flex;
    gap: 16px;
    flex-shrink: 0;
}

.btn-primary, .btn-outline {
    padding: 12px 24px;
    border-radius: 8px;
    font-weight: 500;
    text-decoration: none;
    transition: all 0.3s ease;
    display: inline-flex;
    align-items: center;
    gap: 8px;
}

.btn-primary {
    background: #0891b2;
    color: white;
    border: 2px solid #0891b2;
}

.btn-primary:hover {
    background: #0e7490;
    border-color: #0e7490;
}

.btn-outline {
    background: transparent;
    color: #0891b2;
    border: 2px solid #0891b2;
}

.btn-outline:hover {
    background: #0891b2;
    color: white;
}

/* Department contacts in contact page */
.department-contacts-section {
    margin-top: 32px;
    padding: 24px;
    background: #f8fafc;
    border-radius: 12px;
    border-left: 4px solid #0891b2;
}

.department-contacts-section h3 {
    color: #1e293b;
    font-size: 1.25rem;
    font-weight: 600;
    margin-bottom: 8px;
}

.department-contacts-section p {
    color: #64748b;
    margin-bottom: 20px;
}

.department-contact-list {
    display: grid;
    gap: 16px;
}

.department-contact-item {
    background: white;
    padding: 16px;
    border-radius: 8px;
    border: 1px solid #e2e8f0;
}

.department-info h4 {
    color: #1e293b;
    font-size: 1rem;
    font-weight: 500;
    margin-bottom: 4px;
}

.department-email {
    color: #0891b2;
    text-decoration: none;
    font-family: "Courier New", monospace;
    font-size: 0.875rem;
}

.department-email:hover {
    color: #0e7490;
    text-decoration: underline;
}

/* Responsive adjustments */
@media (max-width: 768px) {
    .departments-grid {
        grid-template-columns: 1fr;
        gap: 16px;
    }
    
    .contact-cta {
        flex-direction: column;
        text-align: center;
    }
    
    .cta-actions {
        justify-content: center;
    }
    
    .department-contact-list {
        grid-template-columns: 1fr;
    }
}

/* ================================================================
   MODERN CONTACT PAGE - CLEAN SPLIT-SCREEN DESIGN
   ================================================================ */

/* Contact Hero - Minimal */
.contact-hero {
    background: linear-gradient(135deg, #0f766e 0%, #10b981 50%, #14b8a6 100%);
    padding: 6rem 0 4rem;
    text-align: center;
    color: white;
}

.contact-hero-content h1 {
    font-size: 3rem;
    font-weight: 700;
    margin-bottom: 1.5rem;
    letter-spacing: -0.02em;
}

.contact-hero-content p {
    font-size: 1.25rem;
    max-width: 600px;
    margin: 0 auto;
    opacity: 0.95;
    line-height: 1.6;
}

/* ================================================================
   MODERN SERVICES PAGE - CLEAN DESIGN
   ================================================================ */

/* Hero Content Center */
.hero-content-center {
    text-align: center;
    max-width: 900px;
    margin: 0 auto;
}

.hero-title-large {
    font-size: 3.5rem;
    font-weight: 700;
    color: white;
    margin-bottom: 1.5rem;
    letter-spacing: -0.02em;
}

.hero-subtitle-large {
    font-size: 1.35rem;
    color: rgba(255, 255, 255, 0.95);
    line-height: 1.6;
    max-width: 700px;
    margin: 0 auto;
}

/* Modern Services Section */
.services-modern {
    padding: 6rem 0;
    background: #ffffff;
}

.services-grid-modern {
    display: grid;
    grid-template-columns: repeat(auto-fit, minmax(320px, 1fr));
    gap: 2.5rem;
    max-width: 1400px;
    margin: 0 auto;
}

.service-card-modern {
    background: white;
    border-radius: 16px;
    padding: 2.5rem;
    border: 1px solid #e5e7eb;
    transition: all 0.3s ease;
    display: flex;
    flex-direction: column;
}

.service-card-modern:hover {
    transform: translateY(-8px);
    box-shadow: 0 20px 40px rgba(0, 0, 0, 0.08);
    border-color: #10b981;
}

.service-icon-wrapper {
    width: 80px;
    height: 80px;
    background: linear-gradient(135deg, #10b981 0%, #0f766e 100%);
    border-radius: 16px;
    display: flex;
    align-items: center;
    justify-content: center;
    margin-bottom: 2rem;
    transition: all 0.3s ease;
}

.service-card-modern:hover .service-icon-wrapper {
    transform: scale(1.05) rotate(3deg);
}

.service-icon-modern {
    width: 48px;
    height: 48px;
    filter: brightness(0) invert(1);
}

.service-title-modern {
    font-size: 1.75rem;
    font-weight: 700;
    color: #111827;
    margin-bottom: 1rem;
    letter-spacing: -0.01em;
}

.service-description-modern {
    font-size: 1rem;
    color: #6b7280;
    line-height: 1.7;
    margin-bottom: 2rem;
}

.service-features-modern {
    list-style: none;
    margin-bottom: 2rem;
    flex-grow: 1;
}

.service-features-modern li {
    padding: 0.75rem 0;
    color: #374151;
    font-size: 0.95rem;
    border-bottom: 1px solid #f3f4f6;
    display: flex;
    align-items: center;
}

.service-features-modern li:before {
    content: "✓";
    color: #10b981;
    font-weight: 700;
    font-size: 1.2rem;
    margin-right: 0.75rem;
}

.service-features-modern li:last-child {
    border-bottom: none;
}

.btn-outline-modern {
    display: inline-flex;
    align-items: center;
    padding: 0.875rem 1.75rem;
    background: transparent;
    color: #10b981;
    border: 2px solid #10b981;
    border-radius: 8px;
    font-weight: 600;
    font-size: 1rem;
    text-decoration: none;
    transition: all 0.3s ease;
    align-self: flex-start;
}

.btn-outline-modern:hover {
    background: #10b981;
    color: white;
    transform: translateX(4px);
}

/* CTA Section */
.cta-content {
    text-align: center;
    max-width: 800px;
    margin: 0 auto;
}

.cta-title {
    font-size: 2.75rem;
    font-weight: 700;
    color: #111827;
    margin-bottom: 1.5rem;
    letter-spacing: -0.02em;
}

.cta-description {
    font-size: 1.2rem;
    color: #6b7280;
    line-height: 1.7;
    margin-bottom: 2.5rem;
}

.cta-buttons {
    display: flex;
    flex-direction: column;
    align-items: center;
    gap: 1.5rem;
}

.btn-large {
    padding: 1.125rem 2.5rem;
    font-size: 1.125rem;
}

.cta-contact {
    display: flex;
    gap: 2rem;
    align-items: center;
    justify-content: center;
    flex-wrap: wrap;
}

.cta-phone, .cta-email {
    font-size: 1rem;
    color: #374151;
    font-weight: 500;
}

.cta-phone a, .cta-email a {
    color: #10b981;
    text-decoration: none;
    transition: color 0.3s ease;
}

.cta-phone a:hover, .cta-email a:hover {
    color: #0f766e;
    text-decoration: underline;
}

/* Responsive Design for Modern Services */
@media (max-width: 1024px) {
    .services-grid-modern {
        grid-template-columns: repeat(2, 1fr);
        gap: 2rem;
    }
}

@media (max-width: 768px) {
    .hero-title-large {
        font-size: 2.5rem;
    }
    
    .hero-subtitle-large {
        font-size: 1.125rem;
    }
    
    .services-modern {
        padding: 3rem 0;
    }
    
    .services-grid-modern {
        grid-template-columns: 1fr;
        gap: 1.5rem;
    }
    
    .service-card-modern {
        padding: 2rem;
    }
    
    .service-title-modern {
        font-size: 1.5rem;
    }
    
    .cta-title {
        font-size: 2rem;
    }
    
    .cta-description {
        font-size: 1.05rem;
    }
    
    .cta-contact {
        flex-direction: column;
        gap: 1rem;
    }
}

/* Contact Info Cards Section */
.contact-info-section {
    padding: 4rem 0;
    background: #f9fafb;
}

.contact-methods-grid {
    display: grid;
    grid-template-columns: repeat(3, 1fr);
    gap: 2rem;
    max-width: 1200px;
    margin: 0 auto;
}

.contact-method-card {
    background: white;
    padding: 2.5rem 2rem;
    border-radius: 12px;
    border: 1px solid #e5e7eb;
    text-decoration: none;
    transition: all 0.3s ease;
    display: flex;
    flex-direction: column;
    align-items: center;
    text-align: center;
}

.contact-method-card:hover {
    transform: translateY(-5px);
    box-shadow: 0 10px 30px rgba(0, 0, 0, 0.1);
    border-color: #10b981;
}

.contact-method-card .method-icon {
    width: 60px;
    height: 60px;
    background: linear-gradient(135deg, #10b981 0%, #0f766e 100%);
    border-radius: 12px;
    display: flex;
    align-items: center;
    justify-content: center;
    margin-bottom: 1.5rem;
}

.contact-method-card .method-icon svg {
    width: 28px;
    height: 28px;
    color: white;
}

.contact-method-card .method-label {
    font-size: 0.875rem;
    color: #6b7280;
    font-weight: 600;
    text-transform: uppercase;
    letter-spacing: 0.05em;
    margin-bottom: 0.5rem;
    display: block;
}

.contact-method-card .method-value {
    font-size: 1.125rem;
    color: #111827;
    font-weight: 600;
}

/* Split Screen Contact Section */
.modern-contact-section {
    padding: 0;
    background: #ffffff;
}

.contact-split-container {
    display: grid;
    grid-template-columns: 1fr 1fr;
    min-height: 600px;
    align-items: center;
}

.contact-image-side {
    background: #f9fafb;
    height: 100%;
    display: flex;
    align-items: center;
    justify-content: center;
    padding: 3rem;
}

.contact-hero-image {
    width: 100%;
    height: 100%;
    object-fit: cover;
    border-radius: 16px;
    box-shadow: 0 10px 40px rgba(0, 0, 0, 0.1);
}

/* Form Side */
.contact-form-side {
    background: white;
    padding: 5rem 4rem;
    display: flex;
    align-items: center;
    justify-content: center;
}

.modern-form-container {
    width: 100%;
    max-width: 500px;
}

.modern-form-container h2 {
    font-size: 2rem;
    font-weight: 700;
    color: #111827;
    margin-bottom: 0.75rem;
}

.form-intro {
    color: #6b7280;
    margin-bottom: 2rem;
    line-height: 1.6;
}

.modern-form-container h3 {
    font-size: 1.5rem;
    font-weight: 600;
    color: #111827;
    margin-bottom: 2rem;
}

.modern-contact-form .form-group {
    margin-bottom: 1.5rem;
}

.modern-contact-form .form-label {
    display: block;
    font-size: 0.875rem;
    font-weight: 600;
    color: #374151;
    margin-bottom: 0.5rem;
}

.modern-contact-form .form-input,
.modern-contact-form .form-textarea {
    width: 100%;
    padding: 0.875rem 1rem;
    border: 2px solid #e5e7eb;
    border-radius: 8px;
    font-size: 1rem;
    font-family: inherit;
    transition: all 0.2s ease;
    background: white;
}

.modern-contact-form .form-input:focus,
.modern-contact-form .form-textarea:focus {
    outline: none;
    border-color: var(--brand-teal);
    box-shadow: 0 0 0 3px rgba(16, 185, 129, 0.1);
}

.modern-contact-form .form-textarea {
    resize: vertical;
    min-height: 120px;
}

.form-submit-modern {
    width: 100%;
    padding: 1rem;
    background: var(--brand-teal);
    color: white;
    border: none;
    border-radius: 8px;
    font-size: 1rem;
    font-weight: 600;
    cursor: pointer;
    transition: all 0.3s ease;
}

.form-submit-modern:hover {
    background: #0d9488;
    transform: translateY(-1px);
    box-shadow: 0 4px 12px rgba(16, 185, 129, 0.3);
}

/* Trust Section */
.trust-section {
    padding: 5rem 0;
    background: white;
    text-align: center;
}

.trust-content h2 {
    font-size: 2.25rem;
    font-weight: 700;
    color: #111827;
    margin-bottom: 1rem;
    letter-spacing: -0.02em;
}

.trust-content > p {
    font-size: 1.0625rem;
    color: #374151;
    max-width: 700px;
    margin: 0 auto 3rem;
    line-height: 1.6;
}

.trust-stats {
    display: grid;
    grid-template-columns: repeat(3, 1fr);
    gap: 3rem;
    max-width: 800px;
    margin: 0 auto;
}

.trust-stat {
    display: flex;
    flex-direction: column;
    gap: 0.5rem;
}

.trust-stat .stat-number {
    font-size: 3rem;
    font-weight: 700;
    color: var(--brand-teal);
    line-height: 1;
}

.trust-stat .stat-label {
    font-size: 0.9375rem;
    color: #6b7280;
    font-weight: 500;
}

/* Contact Details Section */
.contact-details-section {
    padding: 3rem 0 4rem;
    background: #f9fafb;
}

.contact-details-grid {
    display: grid;
    grid-template-columns: repeat(2, 1fr);
    gap: 2rem;
    max-width: 1000px;
    margin: 0 auto;
}

.detail-card {
    background: white;
    padding: 2.5rem;
    border-radius: 12px;
    border: 1px solid #e5e7eb;
}

.detail-card h3 {
    font-size: 1.5rem;
    font-weight: 700;
    color: #111827;
    margin-bottom: 1rem;
}

.detail-card p {
    color: #6b7280;
    line-height: 1.7;
}

/* Responsive Design */
@media (max-width: 1024px) {
    .contact-methods-grid {
        grid-template-columns: 1fr;
        gap: 1.5rem;
    }
    
    .contact-split-container {
        grid-template-columns: 1fr;
    }
    
    .contact-image-side {
        min-height: 400px;
    }
    
    .contact-details-grid {
        grid-template-columns: 1fr;
        gap: 1.5rem;
    }
    
    .contact-form-side {
        padding: 4rem 3rem;
    }
}

@media (max-width: 768px) {
    .contact-methods-grid {
        grid-template-columns: 1fr;
    }
    
    .contact-method-card {
        padding: 2rem 1.5rem;
    }
    
    .contact-image-side {
        min-height: 300px;
        padding: 2rem;
    }
    
    .contact-form-side {
        padding: 3rem 2rem;
    }
    
    .modern-form-container h2 {
        font-size: 1.75rem;
    }
    
    .detail-card {
        padding: 2rem;
    }
    
    .detail-card h3 {
        font-size: 1.25rem;
    }
    
    .contact-hero-content h1 {
        font-size: 2.5rem;
    }
}

@media (max-width: 768px) {
    .contact-hero {
        padding: 4rem 0 3rem;
    }
    
    .contact-hero-content h1 {
        font-size: 2rem;
    }
    
    .contact-hero-content p {
        font-size: 1.0625rem;
    }
    
    .contact-form-side {
        padding: 3rem 1.5rem;
    }
    
    .contact-info-content h2 {
        font-size: 2rem;
    }
    
    .trust-stats {
        grid-template-columns: 1fr;
        gap: 2rem;
    }
    
    .trust-stat .stat-number {
        font-size: 2.5rem;
    }
}

/* ============================================================================
   SERVICE COVERAGE & TRUSTED PARTNERS SECTIONS
   ============================================================================ */

/* Service Coverage Section */
.service-coverage {
    background: var(--section-light-grey);
    padding: var(--spacing-16) 0;
}

.coverage-grid {
    display: grid;
    grid-template-columns: repeat(auto-fit, minmax(300px, 1fr));
    gap: var(--spacing-8);
    margin-top: var(--spacing-12);
}

.coverage-item {
    background: var(--background-light);
    padding: var(--spacing-8);
    border-radius: var(--radius-lg);
    text-align: center;
    box-shadow: 0 4px 6px rgba(0, 0, 0, 0.05);
    transition: all 0.3s ease;
}

.coverage-item:hover {
    transform: translateY(-4px);
    box-shadow: 0 8px 25px rgba(16, 185, 129, 0.15);
}

.coverage-icon {
    display: inline-flex;
    align-items: center;
    justify-content: center;
    width: 80px;
    height: 80px;
    background: linear-gradient(135deg, var(--primary-color), var(--primary-light));
    color: white;
    border-radius: 50%;
    margin-bottom: var(--spacing-6);
}

.coverage-title {
    font-size: var(--font-size-xl);
    font-weight: 600;
    color: var(--text-primary);
    margin-bottom: var(--spacing-3);
}

.coverage-description {
    color: var(--text-secondary);
    line-height: 1.6;
}

/* Trusted Partners Section */
.trusted-partners {
    background: var(--section-white);
    padding: var(--spacing-16) 0;
}

.partners-grid {
    display: grid;
    grid-template-columns: repeat(auto-fit, minmax(280px, 1fr));
    gap: var(--spacing-6);
    margin-top: var(--spacing-12);
}

.partner-item {
    background: var(--section-light-grey);
    padding: var(--spacing-6);
    border-radius: var(--radius-lg);
    text-align: center;
    transition: all 0.3s ease;
}

.partner-item:hover {
    transform: translateY(-2px);
    box-shadow: 0 6px 20px rgba(0, 0, 0, 0.08);
    background: var(--background-light);
}

.partner-logo {
    width: 120px;
    height: 80px;
    margin: 0 auto var(--spacing-4);
    display: flex;
    align-items: center;
    justify-content: center;
    background: var(--background-light);
    border-radius: var(--radius-md);
    padding: var(--spacing-3);
}

.partner-logo img {
    max-width: 100%;
    max-height: 100%;
    object-fit: contain;
    filter: grayscale(100%);
    transition: filter 0.3s ease;
}

.partner-item:hover .partner-logo img {
    filter: grayscale(0%);
}

.logo-fallback {
    font-weight: 700;
    font-size: var(--font-size-sm);
    color: var(--text-secondary);
    letter-spacing: 0.05em;
    background: linear-gradient(135deg, #f3f4f6, #e5e7eb);
    padding: var(--spacing-2) var(--spacing-3);
    border-radius: var(--radius-sm);
    display: inline-block;
}

.partner-name {
    font-size: var(--font-size-lg);
    font-weight: 600;
    color: var(--text-primary);
    margin-bottom: var(--spacing-2);
}

.partner-description {
    color: var(--text-secondary);
    font-size: var(--font-size-sm);
    line-height: 1.5;
}

.partners-certifications {
    display: flex;
    justify-content: center;
    flex-wrap: wrap;
    gap: var(--spacing-6);
    margin-top: var(--spacing-12);
    padding-top: var(--spacing-8);
    border-top: 1px solid var(--border-color);
}

.certification-item {
    display: flex;
    align-items: center;
    gap: var(--spacing-2);
    background: var(--section-light-teal);
    padding: var(--spacing-3) var(--spacing-4);
    border-radius: var(--radius-full);
    font-size: var(--font-size-sm);
    font-weight: 500;
    color: var(--brand-teal-dark);
}

.cert-icon {
    color: var(--primary-color);
}<|MERGE_RESOLUTION|>--- conflicted
+++ resolved
@@ -1,13 +1,11 @@
-<<<<<<< HEAD
 .nav-link.services {
     gap: 0 !important;
-}
+/* Removed stray closing brace */
 .nav-link.services .dropdown-arrow {
     margin-left: 2px !important;
     padding-left: 0 !important;
 }
-=======
->>>>>>> a629a5fd
+}
 /* ============================================================================
    ROBOTICS & CONTROL LTD - MAIN STYLESHEET
    
